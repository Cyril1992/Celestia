# Copyright (C) YEAR Celestia Development Team
# This file is distributed under the same license as the celestia package.
#
# Translators:
# Hleb Valoshka <375gnu@gmail.com>, 2020
<<<<<<< HEAD
# Georgi Georgiev <georgiev_1994@abv.bg>, 2020
#
=======
# Georgi Georgiev (Жоро) <g.georgiev.shumen@gmail.com>, 2020
# 
>>>>>>> 0c6ef0d0
msgid ""
msgstr ""
"Project-Id-Version: celestia 1.7.0\n"
"Report-Msgid-Bugs-To: team@celestia.space\n"
"POT-Creation-Date: 2020-07-14 09:41+0300\n"
<<<<<<< HEAD
"PO-Revision-Date: 2020-09-21 10:57+0200\n"
"Last-Translator: Georgi Georgiev <georgiev_1994@abv.bg>, 2020\n"
"Language-Team: Bulgarian (https://www.transifex.com/celestia/teams/93131/"
"bg/)\n"
"Language: bg\n"
=======
"PO-Revision-Date: 2020-12-25 14:07+0000\n"
"Last-Translator: Georgi Georgiev (Жоро) <g.georgiev.shumen@gmail.com>, 2020\n"
"Language-Team: Bulgarian (https://www.transifex.com/celestia/teams/93131/bg/)\n"
>>>>>>> 0c6ef0d0
"MIME-Version: 1.0\n"
"Content-Type: text/plain; charset=UTF-8\n"
"Content-Transfer-Encoding: 8bit\n"
"Plural-Forms: nplurals=2; plural=(n != 1);\n"

#: ../data/data.cpp:1
msgid "Mercury"
msgstr "Меркурий"

#: ../data/data.cpp:2
msgid "Venus"
msgstr "Венера"

#: ../data/data.cpp:3 ../src/celestia/qt/qteventfinder.cpp:271
#: ../src/celestia/win32/wineclipses.cpp:289
msgid "Earth"
msgstr "Земя"

#: ../data/data.cpp:4 ../src/celestia/qt/qtsolarsystembrowser.cpp:554
msgid "Moon"
msgstr "Луна"

#: ../data/data.cpp:5
msgid "Mars"
msgstr "Марс"

#: ../data/data.cpp:6
msgid "Phobos"
msgstr "Фобос"

#: ../data/data.cpp:7
msgid "Deimos"
msgstr "Деймос"

#: ../data/data.cpp:8 ../src/celestia/qt/qteventfinder.cpp:272
#: ../src/celestia/win32/wineclipses.cpp:290
msgid "Jupiter"
msgstr "Юпитер"

#: ../data/data.cpp:9
msgid "Io"
msgstr "Йо"

#: ../data/data.cpp:10
msgid "Europa"
msgstr "Европа"

#: ../data/data.cpp:11
msgid "Ganymede"
msgstr "Ганимед"

#: ../data/data.cpp:12
msgid "Callisto"
msgstr "Калисто"

#: ../data/data.cpp:13 ../src/celestia/qt/qteventfinder.cpp:273
#: ../src/celestia/win32/wineclipses.cpp:291
msgid "Saturn"
msgstr "Сатурн"

#: ../data/data.cpp:14
msgid "Prometheus"
msgstr "Прометей"

#: ../data/data.cpp:15
msgid "Pandora"
msgstr "Пандора"

#: ../data/data.cpp:16
msgid "Epimetheus"
msgstr "Епиметей"

#: ../data/data.cpp:17
msgid "Janus"
msgstr "Янус"

#: ../data/data.cpp:18
msgid "Mimas"
msgstr "Мимас"

#: ../data/data.cpp:19
msgid "Enceladus"
msgstr "Енцелад"

#: ../data/data.cpp:20
msgid "Tethys"
msgstr "Тетида"

#: ../data/data.cpp:21
msgid "Dione"
msgstr "Диона"

#: ../data/data.cpp:22
msgid "Rhea"
msgstr "Рея"

#: ../data/data.cpp:23
msgid "Titan"
msgstr "Титан"

#: ../data/data.cpp:24
msgid "Hyperion"
msgstr "Хиперион"

#: ../data/data.cpp:25
msgid "Iapetus"
msgstr "Япет"

#: ../data/data.cpp:26
msgid "Phoebe"
msgstr "Феба"

#: ../data/data.cpp:27 ../src/celestia/qt/qteventfinder.cpp:274
#: ../src/celestia/win32/wineclipses.cpp:292
msgid "Uranus"
msgstr "Уран"

#: ../data/data.cpp:28
msgid "Miranda"
msgstr "Миранда"

#: ../data/data.cpp:29
msgid "Ariel"
msgstr "Ариел"

#: ../data/data.cpp:30
msgid "Umbriel"
msgstr "Умбриел"

#: ../data/data.cpp:31
msgid "Titania"
msgstr "Титаниа"

#: ../data/data.cpp:32
msgid "Oberon"
msgstr "Оберон"

#: ../data/data.cpp:33 ../src/celestia/qt/qteventfinder.cpp:275
#: ../src/celestia/win32/wineclipses.cpp:293
msgid "Neptune"
msgstr "Нептун"

#: ../data/data.cpp:34
msgid "Larissa"
msgstr "Лариса"

#: ../data/data.cpp:35
msgid "Proteus"
msgstr "Протей"

#: ../data/data.cpp:36
msgid "Triton"
msgstr "Тритон"

#: ../data/data.cpp:37
msgid "Nereid"
msgstr "Нереида"

#: ../data/data.cpp:38
msgid "Ceres"
msgstr "Церера"

#: ../data/data.cpp:39
msgid "Pluto-Charon"
msgstr "Плутон-Харон"

#: ../data/data.cpp:40 ../src/celestia/qt/qteventfinder.cpp:276
#: ../src/celestia/win32/wineclipses.cpp:294
msgid "Pluto"
msgstr "Плутон"

#: ../data/data.cpp:41
msgid "Charon"
msgstr "Харон"

#: ../data/data.cpp:42
msgid "Styx"
msgstr "Стикс"

#: ../data/data.cpp:43
msgid "Nix"
msgstr "Никта"

#: ../data/data.cpp:44
msgid "Kerberos"
msgstr "Цербер"

#: ../data/data.cpp:45
msgid "Hydra"
msgstr "Хидра"

#: ../data/data.cpp:46
msgid "Haumea"
msgstr "Хаумея"

#: ../data/data.cpp:47
msgid "Namaka"
msgstr "Намака"

#: ../data/data.cpp:48
msgid "Hi'iaka"
msgstr "Хияка"

#: ../data/data.cpp:49
msgid "Makemake"
msgstr "Макемаке"

#: ../data/data.cpp:50
msgid "S-2015 136472 I"
msgstr "S-2015 136472 I"

#: ../data/data.cpp:51
msgid "Eris"
msgstr "Ерида"

#: ../data/data.cpp:52
msgid "Dysnomia"
msgstr "Дисномия"

#: ../data/data.cpp:53
msgid "Metis"
msgstr "Метис"

#: ../data/data.cpp:54
msgid "Adrastea"
msgstr "Адрастея"

#: ../data/data.cpp:55
msgid "Amalthea"
msgstr "Амалтея"

#: ../data/data.cpp:56
msgid "Thebe"
msgstr "Тива"

#: ../data/data.cpp:57
msgid "Themisto"
msgstr "Темисто"

#: ../data/data.cpp:58
msgid "Leda"
msgstr "Леда"

#: ../data/data.cpp:59
msgid "Himalia"
msgstr "Хималия"

#: ../data/data.cpp:60
msgid "Lysithea"
msgstr "Лизитея"

#: ../data/data.cpp:61
msgid "Elara"
msgstr "Елара"

#: ../data/data.cpp:62
msgid "Iocaste"
msgstr "Йокаста"

#: ../data/data.cpp:63
msgid "Praxidike"
msgstr "Праксидика"

#: ../data/data.cpp:64
msgid "Harpalyke"
msgstr "Харпалика"

#: ../data/data.cpp:65
msgid "Ananke"
msgstr "Ананке"

#: ../data/data.cpp:66
msgid "Isonoe"
msgstr "Исоноя"

#: ../data/data.cpp:67
msgid "Erinome"
msgstr "Еринома"

#: ../data/data.cpp:68
msgid "Taygete"
msgstr "Тайгета"

#: ../data/data.cpp:69
msgid "Chaldene"
msgstr "Калдена"

#: ../data/data.cpp:70
msgid "Carme"
msgstr "Карме"

#: ../data/data.cpp:71
msgid "Pasiphae"
msgstr "Пасифая"

#: ../data/data.cpp:72
msgid "Kalyke"
msgstr "Калика"

#: ../data/data.cpp:73
msgid "Megaclite"
msgstr "Мегаклита"

#: ../data/data.cpp:74
msgid "Sinope"
msgstr "Синопа"

#: ../data/data.cpp:75
msgid "Callirrhoe"
msgstr "Калироя"

#: ../data/data.cpp:76
msgid "Pan"
msgstr "Пан"

#: ../data/data.cpp:77
msgid "Atlas"
msgstr "Атлас"

#: ../data/data.cpp:78
msgid "Telesto"
msgstr "Телесто"

#: ../data/data.cpp:79
msgid "Calypso"
msgstr "Калипсо"

#: ../data/data.cpp:80
msgid "Helene"
msgstr "Елена"

#: ../data/data.cpp:81
msgid "Cordelia"
msgstr "Корделия"

#: ../data/data.cpp:82
msgid "Ophelia"
msgstr "Офелия"

#: ../data/data.cpp:83
msgid "Bianca"
msgstr "Бианка"

#: ../data/data.cpp:84
msgid "Cressida"
msgstr "Кресида"

#: ../data/data.cpp:85
msgid "Desdemona"
msgstr "Дездемона"

#: ../data/data.cpp:86
msgid "Juliet"
msgstr "Жулиета"

#: ../data/data.cpp:87
msgid "Portia"
msgstr "Порция"

#: ../data/data.cpp:88
msgid "Rosalind"
msgstr "Розалинда"

#: ../data/data.cpp:89
msgid "Belinda"
msgstr "Белинда"

#: ../data/data.cpp:90
msgid "Puck"
msgstr "Пък"

#: ../data/data.cpp:91
msgid "Caliban"
msgstr "Калибан"

#: ../data/data.cpp:92
msgid "Stephano"
msgstr "Стефано"

#: ../data/data.cpp:93
msgid "Sycorax"
msgstr "Сикоракс"

#: ../data/data.cpp:94
msgid "Prospero"
msgstr "Просперо"

#: ../data/data.cpp:95
msgid "Setebos"
msgstr "Сетебос"

#: ../data/data.cpp:96
msgid "Naiad"
msgstr "Наяда"

#: ../data/data.cpp:97
msgid "Thalassa"
msgstr "Таласа"

#: ../data/data.cpp:98
msgid "Despina"
msgstr "Деспина"

#: ../data/data.cpp:99
msgid "Galatea"
msgstr "Галатея"

#: ../data/data.cpp:100
msgid "NORTH AMERICA"
msgstr "СЕВЕРНА АМЕРИКА"

#: ../data/data.cpp:101
msgid "SOUTH AMERICA"
msgstr "ЮЖНА АМЕРИКА"

#: ../data/data.cpp:102
msgid "EURASIA"
msgstr "ЕВРАЗИЯ"

#: ../data/data.cpp:103
msgid "AFRICA"
msgstr "АФРИКА"

#: ../data/data.cpp:104
msgid "AUSTRALIA"
msgstr "АВСТРАЛИЯ"

#: ../data/data.cpp:105
msgid "ANTARCTICA"
msgstr "АНТАРКТИКА"

#: ../data/data.cpp:106
msgid "NORTH ATLANTIC OCEAN"
msgstr "СЕВЕРЕН АТЛАНТИЧЕСКИ ОКЕАН"

#: ../data/data.cpp:107
msgid "SOUTH ATLANTIC OCEAN"
msgstr "ЮЖЕН АТЛАНТИЧЕСКИ ОКЕАН"

#: ../data/data.cpp:108
msgid "NORTH PACIFIC OCEAN"
msgstr "СЕВЕРЕН ТИХ ОКЕАН"

#: ../data/data.cpp:109
msgid "SOUTH PACIFIC OCEAN"
msgstr "ЮЖЕН ТИХ ОКЕАН"

#: ../data/data.cpp:110
msgid "INDIAN OCEAN"
msgstr "ИНДИЙСКИ ОКЕАН"

#: ../data/data.cpp:111
msgid "ARCTIC OCEAN"
msgstr "СЕВЕРЕН ЛЕДОВИТ ОКЕАН"

#: ../data/data.cpp:112
msgid "Abu Dhabi"
msgstr "Абу Даби"

#: ../data/data.cpp:113
msgid "Abuja"
msgstr "Абуджа"

#: ../data/data.cpp:114
msgid "Accra"
msgstr "Акра"

#: ../data/data.cpp:115
msgid "Adamstown"
msgstr "Адамстаун"

#: ../data/data.cpp:116
msgid "Addis Ababa"
msgstr "Адис Абеба"

#: ../data/data.cpp:117
msgid "Algiers"
msgstr "Алжир"

#: ../data/data.cpp:118
msgid "Alofi"
msgstr "Алофи"

#: ../data/data.cpp:119
msgid "Amman"
msgstr "Аман"

#: ../data/data.cpp:120
msgid "Amsterdam"
msgstr "Амстердам"

#: ../data/data.cpp:121
msgid "Andorra la Vella"
msgstr "Андора ла Вела"

#: ../data/data.cpp:122
msgid "Ankara"
msgstr "Анкара"

#: ../data/data.cpp:123
msgid "Antananarivo"
msgstr "Антананариво"

#: ../data/data.cpp:124
msgid "Apia"
msgstr "Апия"

#: ../data/data.cpp:125
msgid "Ashgabat"
msgstr "Ашхабад"

#: ../data/data.cpp:126
msgid "Asmara"
msgstr "Асмара"

#: ../data/data.cpp:127
msgid "Astana"
msgstr "Астана"

#: ../data/data.cpp:128
msgid "Asuncion"
msgstr "Асунсион"

#: ../data/data.cpp:129
msgid "Athens"
msgstr "Атина"

#: ../data/data.cpp:130
msgid "Avarua"
msgstr "Аваруа"

#: ../data/data.cpp:131
msgid "Baghdad"
msgstr "Багдад"

#: ../data/data.cpp:132
msgid "Baku"
msgstr "Баку"

#: ../data/data.cpp:133
msgid "Bamako"
msgstr "Бамако"

#: ../data/data.cpp:134
msgid "Bandar Seri Begawan"
msgstr "Бандар Сери Бегаван"

#: ../data/data.cpp:135
msgid "Bangkok"
msgstr "Банкок"

#: ../data/data.cpp:136
msgid "Bangui"
msgstr "Бангуи"

#: ../data/data.cpp:137
msgid "Banjul"
msgstr "Банджул"

#: ../data/data.cpp:138
msgid "Basse-Terre"
msgstr "Бас Тер"

#: ../data/data.cpp:139
msgid "Basseterre"
msgstr "Басетере"

#: ../data/data.cpp:140
msgid "Beijing"
msgstr "Пекин"

#: ../data/data.cpp:141
msgid "Beirut"
msgstr "Бейрут"

#: ../data/data.cpp:142
msgid "Belgrade"
msgstr "Белград"

#: ../data/data.cpp:143
msgid "Belmopan"
msgstr "Белмопан"

#: ../data/data.cpp:144
msgid "Berlin"
msgstr "Берлин"

#: ../data/data.cpp:145
msgid "Bern"
msgstr "Берн"

#: ../data/data.cpp:146
msgid "Bishkek"
msgstr "Бишкек"

#: ../data/data.cpp:147
msgid "Bissau"
msgstr "Бисау"

#: ../data/data.cpp:148
msgid "Bloemfontein"
msgstr "Блумфонтейн"

#: ../data/data.cpp:149
msgid "Bogota"
msgstr "Богота"

#: ../data/data.cpp:150
msgid "Brasilia"
msgstr "Бразилия"

#: ../data/data.cpp:151
msgid "Bratislava"
msgstr "Братислава"

#: ../data/data.cpp:152
msgid "Brazzaville"
msgstr "Бразавил"

#: ../data/data.cpp:153
msgid "Bridgetown"
msgstr "Бриджтаун"

#: ../data/data.cpp:154
msgid "Brussels"
msgstr "Брюксел"

#: ../data/data.cpp:155
msgid "Bucharest"
msgstr "Букурещ"

#: ../data/data.cpp:156
msgid "Budapest"
msgstr "Будапеща"

#: ../data/data.cpp:157
msgid "Buenos Aires"
msgstr "Буенос Айрес"

#: ../data/data.cpp:158
msgid "Bujumbura"
msgstr "Бужумбура"

#: ../data/data.cpp:159
msgid "Cairo"
msgstr "Кайро"

#: ../data/data.cpp:160
msgid "Canberra"
msgstr "Канбера"

#: ../data/data.cpp:161
msgid "Cape Town"
msgstr "Кейптаун"

#: ../data/data.cpp:162
msgid "Caracas"
msgstr "Каракас"

#: ../data/data.cpp:163
msgid "Castries"
msgstr "Кастрис"

#: ../data/data.cpp:164
msgid "Cayenne"
msgstr "Кайен"

#: ../data/data.cpp:165
msgid "Charlotte Amalie"
msgstr "Шарлот Амали"

#: ../data/data.cpp:166
msgid "Chisinau"
msgstr "Кишинев"

#: ../data/data.cpp:167
msgid "Colombo"
msgstr "Коломбо"

#: ../data/data.cpp:168
msgid "Conakry"
msgstr "Конакри"

#: ../data/data.cpp:169
msgid "Copenhagen"
msgstr "Копенхаген"

#: ../data/data.cpp:170
msgid "Cotonou"
msgstr "Котону"

#: ../data/data.cpp:171
msgid "Dakar"
msgstr "Дакар"

#: ../data/data.cpp:172
msgid "Damascus"
msgstr "Дамаск"

#: ../data/data.cpp:173
msgid "Dar es Salaam"
msgstr "Дар ес Салаам"

#: ../data/data.cpp:174
msgid "Dhaka"
msgstr "Дака"

#: ../data/data.cpp:175
msgid "Dili"
msgstr "Дили"

#: ../data/data.cpp:176
msgid "Djibouti"
msgstr "Джибути"

#: ../data/data.cpp:177
msgid "Doha"
msgstr "Доха"

#: ../data/data.cpp:178
msgid "Douglas"
msgstr "Дъглас"

#: ../data/data.cpp:179
msgid "Dublin"
msgstr "Дъблин"

#: ../data/data.cpp:180
msgid "Dushanbe"
msgstr "Душанбе"

#: ../data/data.cpp:181
msgid "Fongafale"
msgstr "Фонгафале"

#: ../data/data.cpp:182
msgid "Fort-de-France"
msgstr "Фор дьо Франс"

#: ../data/data.cpp:183
msgid "Freetown"
msgstr "Фрийтаун"

#: ../data/data.cpp:184
msgid "Gaborone"
msgstr "Габороне"

#: ../data/data.cpp:185
msgid "George Town"
msgstr "Джордж Таун"

#: ../data/data.cpp:186
msgid "Georgetown"
msgstr "Джорджтаун"

#: ../data/data.cpp:187
msgid "Gibraltar"
msgstr "Гибралтар"

#: ../data/data.cpp:188
msgid "Grand Turk"
msgstr "Гранд Търк"

#: ../data/data.cpp:189
msgid "Guatemala"
msgstr "Гватемала"

#: ../data/data.cpp:190
msgid "Hagatna"
msgstr "Хагатна"

#: ../data/data.cpp:191
msgid "The Hague"
msgstr "Хага"

#: ../data/data.cpp:192
msgid "Hamilton"
msgstr "Хамилтън"

#: ../data/data.cpp:193
msgid "Hanoi"
msgstr "Ханой"

#: ../data/data.cpp:194
msgid "Harare"
msgstr "Хараре"

#: ../data/data.cpp:195
msgid "Havana"
msgstr "Хавана"

#: ../data/data.cpp:196
msgid "Helsinki"
msgstr "Хелзинки"

#: ??
msgid "Hong Kong"
msgstr "Хонконг"

#: ../data/data.cpp:197
msgid "Honiara"
msgstr "Хониара"

#: ../data/data.cpp:198
msgid "Islamabad"
msgstr "Исламабад"

#: ../data/data.cpp:199
msgid "Jakarta"
msgstr "Джакарта"

#: ../data/data.cpp:200
msgid "Jamestown"
msgstr "Джеймстаун"

#: ../data/data.cpp:201
msgid "Jerusalem"
msgstr "Ерусалим"

#: ../data/data.cpp:202
msgid "Kabul"
msgstr "Кабул"

#: ../data/data.cpp:203
msgid "Kampala"
msgstr "Кампала"

#: ../data/data.cpp:204
msgid "Kathmandu"
msgstr "Катманду"

#: ../data/data.cpp:205
msgid "Khartoum"
msgstr "Хартум"

#: ../data/data.cpp:206
msgid "Kiev"
msgstr "Киев"

#: ../data/data.cpp:207
msgid "Kigali"
msgstr "Кигали"

#: ../data/data.cpp:208 ../data/data.cpp:209
msgid "Kingston"
msgstr "Кингстън"

#: ../data/data.cpp:210
msgid "Kingstown"
msgstr "Кингстаун"

#: ../data/data.cpp:211
msgid "Kinshasa"
msgstr "Киншаса"

#: ../data/data.cpp:212
msgid "Koror"
msgstr "Корор"

#: ../data/data.cpp:213
msgid "Kuala Lumpur"
msgstr "Куала Лумпур"

#: ../data/data.cpp:214
msgid "Kuwait"
msgstr "Кувейт"

#: ../data/data.cpp:215
msgid "La'youn"
msgstr "Ал-Аюн"

#: ../data/data.cpp:216
msgid "La Paz"
msgstr "Ла Пас"

#: ../data/data.cpp:217
msgid "Libreville"
msgstr "Либревил"

#: ../data/data.cpp:218
msgid "Lilongwe"
msgstr "Лилонгве"

#: ../data/data.cpp:219
msgid "Lima"
msgstr "Лима"

#: ../data/data.cpp:220
msgid "Lisbon"
msgstr "Лисабон"

#: ../data/data.cpp:221
msgid "Ljubljana"
msgstr "Любляна"

#: ../data/data.cpp:222
msgid "Lobamba"
msgstr "Лобамба"

#: ../data/data.cpp:223
msgid "Lome"
msgstr "Ломе"

#: ../data/data.cpp:224
msgid "London"
msgstr "Лондон"

#: ../data/data.cpp:225
msgid "Longyearbyen"
msgstr "Лонгирбюен"

#: ../data/data.cpp:226
msgid "Luanda"
msgstr "Луанда"

#: ../data/data.cpp:227
msgid "Lusaka"
msgstr "Лусака"

#: ../data/data.cpp:228
msgid "Luxembourg"
msgstr "Люксембург"

#: ../data/data.cpp:229
msgid "Madrid"
msgstr "Мадрид"

#: ../data/data.cpp:230
msgid "Majuro"
msgstr "Маджуро"

#: ../data/data.cpp:231
msgid "Malabo"
msgstr "Малабо"

#: ../data/data.cpp:232
msgid "Male"
msgstr "Мале"

#: ../data/data.cpp:233
msgid "Mamoutzou"
msgstr "Мамудзу"

#: ../data/data.cpp:234
msgid "Managua"
msgstr "Манагуа"

#: ../data/data.cpp:235
msgid "Manama"
msgstr "Манама"

#: ../data/data.cpp:236
msgid "Manila"
msgstr "Манила"

#: ../data/data.cpp:237
msgid "Maputo"
msgstr "Мапуто"

#: ../data/data.cpp:238
msgid "Maseru"
msgstr "Масеру"

#: ../data/data.cpp:239
msgid "Mata-Utu"
msgstr "Мата-Уту"

#: ../data/data.cpp:240
msgid "Mbabane"
msgstr "Мбабане"

#: ../data/data.cpp:241
msgid "Mexico City"
msgstr "Мексико"

#: ../data/data.cpp:242
msgid "Minsk"
msgstr "Минск"

#: ../data/data.cpp:243
msgid "Mogadishu"
msgstr "Могадишу"

#: ../data/data.cpp:244
msgid "Monaco"
msgstr "Монако"

#: ../data/data.cpp:245
msgid "Monrovia"
msgstr "Монровия"

#: ../data/data.cpp:246
msgid "Montevideo"
msgstr "Монтевидео"

#: ../data/data.cpp:247
msgid "Moroni"
msgstr "Морони"

#: ../data/data.cpp:248
msgid "Moscow"
msgstr "Москва"

#: ../data/data.cpp:249
msgid "Muscat"
msgstr "Маскат"

#: ../data/data.cpp:250
msgid "Nairobi"
msgstr "Найроби"

#: ../data/data.cpp:251
msgid "Nassau"
msgstr "Насау"

#: ../data/data.cpp:252
msgid "N'Djamena"
msgstr "Нджамена"

#: ../data/data.cpp:253
msgid "New Delhi"
msgstr "Ню Делхи"

#: ../data/data.cpp:254
msgid "Niamey"
msgstr "Ниамей"

#: ../data/data.cpp:255
msgid "Nicosia"
msgstr "Никозия"

#: ../data/data.cpp:256
msgid "Nouakchott"
msgstr "Нуакшот"

#: ../data/data.cpp:257
msgid "Noumea"
msgstr "Нумеа"

#: ../data/data.cpp:258
msgid "Nuku'alofa"
msgstr "Нукуалофа"

#: ??
msgid "Nur-Sultan"
msgstr "Нур Султан"

#: ../data/data.cpp:259
msgid "Nuuk"
msgstr "Нуук"

#: ../data/data.cpp:260
msgid "Oranjestad"
msgstr "Оранестад"

#: ../data/data.cpp:261
msgid "Oslo"
msgstr "Осло"

#: ../data/data.cpp:262
msgid "Ottawa"
msgstr "Отава"

#: ../data/data.cpp:263
msgid "Ouagadougou"
msgstr "Уагадугу"

#: ../data/data.cpp:264
msgid "Pago Pago"
msgstr "Паго Паго"

#: ../data/data.cpp:265
msgid "Palikir"
msgstr "Паликир"

#: ../data/data.cpp:266
msgid "Panama"
msgstr "Панама"

#: ../data/data.cpp:267
msgid "Papeete"
msgstr "Папеете"

#: ../data/data.cpp:268
msgid "Paramaribo"
msgstr "Парамарибо"

#: ../data/data.cpp:269
msgid "Paris"
msgstr "Париж"

#: ../data/data.cpp:270
msgid "Phnom Penh"
msgstr "Пном Пен"

#: ../data/data.cpp:271
msgid "Plymouth"
msgstr "Плимут"

#: ../data/data.cpp:272
msgid "Port Louis"
msgstr "Порт Луи"

#: ../data/data.cpp:273
msgid "Port Moresby"
msgstr "Порт Морсби"

#: ../data/data.cpp:274
msgid "Port-au-Prince"
msgstr "Порт о Пренс"

#: ../data/data.cpp:275
msgid "Port-of-Spain"
msgstr "Порт ъф Спейн"

#: ../data/data.cpp:276
msgid "Porto-Novo"
msgstr "Порто Ново"

#: ../data/data.cpp:277
msgid "Port-Vila"
msgstr "Порт Вила"

#: ../data/data.cpp:278
msgid "Prague"
msgstr "Прага"

#: ../data/data.cpp:279
msgid "Praia"
msgstr "Прая"

#: ../data/data.cpp:280
msgid "Pretoria"
msgstr "Претория"

#: ../data/data.cpp:281
msgid "P'yongyang"
msgstr "Пхенян"

#: ../data/data.cpp:282
msgid "Quito"
msgstr "Кито"

#: ../data/data.cpp:283
msgid "Rabat"
msgstr "Рабат"

#: ../data/data.cpp:284
msgid "Rangoon"
msgstr "Янгон"

#: ../data/data.cpp:285
msgid "Reykjavik"
msgstr "Рейкявик"

#: ../data/data.cpp:286
msgid "Riga"
msgstr "Рига"

#: ../data/data.cpp:287
msgid "Riyadh"
msgstr "Рияд"

#: ../data/data.cpp:288
msgid "Road Town"
msgstr "Роуд Таун"

#: ../data/data.cpp:289
msgid "Rome"
msgstr "Рим"

#: ../data/data.cpp:290
msgid "Roseau"
msgstr "Розо"

#: ../data/data.cpp:291
msgid "Saint George's"
msgstr "Сейнт Джордж"

#: ../data/data.cpp:292
msgid "Saint Helier"
msgstr "Сейнт Хелиър"

#: ../data/data.cpp:293
msgid "Saint John's"
msgstr "Сейнт Джонс"

#: ../data/data.cpp:294
msgid "Saint Peter Port"
msgstr "Сейнт Питър Порт"

#: ../data/data.cpp:295
msgid "Saint-Denis"
msgstr "Сен Дени"

#: ../data/data.cpp:296
msgid "Saint-Pierre"
msgstr "Сен Пиер"

#: ../data/data.cpp:297
msgid "Saipan"
msgstr "Сайпан"

#: ../data/data.cpp:298
msgid "San Jose"
msgstr "Сан Хосе"

#: ../data/data.cpp:299
msgid "San Juan"
msgstr "Сан Хуан"

#: ../data/data.cpp:300
msgid "San Marino"
msgstr "Сан Марино"

#: ../data/data.cpp:301
msgid "San Salvador"
msgstr "Сан Салвадор"

#: ../data/data.cpp:302
msgid "Sanaa"
msgstr "Сана"

#: ../data/data.cpp:303
msgid "Santiago"
msgstr "Сантяго"

#: ../data/data.cpp:304
msgid "Santo Domingo"
msgstr "Санто Доминго"

#: ../data/data.cpp:305
msgid "Sao Tome"
msgstr "Сао Томе"

#: ../data/data.cpp:306
msgid "Sarajevo"
msgstr "Сараево"

#: ../data/data.cpp:307
msgid "Seoul"
msgstr "Сеул"

#: ../data/data.cpp:308
msgid "The Settlement"
msgstr "Селището"

#: ../data/data.cpp:309
msgid "Singapore"
msgstr "Сингапур"

#: ../data/data.cpp:310
msgid "Skopje"
msgstr "Скопие"

#: ../data/data.cpp:311
msgid "Sofia"
msgstr "София"

#: ../data/data.cpp:312
msgid "Sri Jayewardenepura Kotte"
msgstr "Шри Джаяварданапура Коте"

#: ../data/data.cpp:313
msgid "Stanley"
msgstr "Стенли"

#: ../data/data.cpp:314
msgid "Stockholm"
msgstr "Стокхолм"

#: ../data/data.cpp:315
msgid "Sucre"
msgstr "Сукре"

#: ../data/data.cpp:316
msgid "Suva"
msgstr "Сува"

#: ../data/data.cpp:317
msgid "Taipei"
msgstr "Тайпе"

#: ../data/data.cpp:318
msgid "Tallinn"
msgstr "Талин"

#: ../data/data.cpp:319
msgid "Tarawa"
msgstr "Тарауа"

#: ../data/data.cpp:320
msgid "Tashkent"
msgstr "Ташкент"

#: ../data/data.cpp:321
msgid "T'bilisi"
msgstr "Тбилиси"

#: ../data/data.cpp:322
msgid "Tegucigalpa"
msgstr "Тегусигалпа"

#: ../data/data.cpp:323
msgid "Tehran"
msgstr "Техеран"

#: ../data/data.cpp:324
msgid "Tel Aviv"
msgstr "Тел Авив"

#: ../data/data.cpp:325
msgid "Thimphu"
msgstr "Тхимпху"

#: ../data/data.cpp:326
msgid "Tirana"
msgstr "Тирана"

#: ../data/data.cpp:327
msgid "Tokyo"
msgstr "Токио"

#: ../data/data.cpp:328
msgid "Torshavn"
msgstr "Торсхавн"

#: ../data/data.cpp:329
msgid "Tripoli"
msgstr "Триполи"

#: ../data/data.cpp:330
msgid "Tunis"
msgstr "Тунис"

#: ../data/data.cpp:331
msgid "Ulaanbaatar"
msgstr "Улан Батор"

#: ../data/data.cpp:332
msgid "Vaduz"
msgstr "Вадуц"

#: ../data/data.cpp:333
msgid "Valletta"
msgstr "Валета"

#: ../data/data.cpp:334
msgid "The Valley"
msgstr "Вали"

#: ../data/data.cpp:335
msgid "Vatican City"
msgstr "Ватикан"

#: ../data/data.cpp:336 ../data/data.cpp:337
msgid "Victoria"
msgstr "Виктория"

#: ../data/data.cpp:338
msgid "Vienna"
msgstr "Виена"

#: ../data/data.cpp:339
msgid "Vientiane"
msgstr "Виентян"

#: ../data/data.cpp:340
msgid "Vilnius"
msgstr "Вилнюс"

#: ../data/data.cpp:341
msgid "Warsaw"
msgstr "Варшава"

#: ../data/data.cpp:342
msgid "Washington D.C."
msgstr "Вашингтон"

#: ../data/data.cpp:343
msgid "Wellington"
msgstr "Уелингтън"

#: ../data/data.cpp:344
msgid "West Island"
msgstr "Уест Айлънд"

#: ../data/data.cpp:345
msgid "Willemstad"
msgstr "Вилемстад"

#: ../data/data.cpp:346
msgid "Windhoek"
msgstr "Виндхук"

#: ../data/data.cpp:347
msgid "Yamoussoukro"
msgstr "Ямусукро"

#: ../data/data.cpp:348
msgid "Yaounde"
msgstr "Яунде"

#: ../data/data.cpp:349
msgid "Yaren District"
msgstr "Ярен"

#: ../data/data.cpp:350
msgid "Yerevan"
msgstr "Ереван"

#: ../data/data.cpp:351
msgid "Zagreb"
msgstr "Загреб"

#: ../data/data.cpp:352
msgid "Milky Way"
msgstr "Млечен път"

#: ../data/data.cpp:353
msgid "SMC"
msgstr "SMC"

#: ../data/data.cpp:354
msgid "LMC"
msgstr "LMC"

#: ../data/data.cpp:355
msgid "Solar System Barycenter"
msgstr "Център на масата на Слънчевата система"

#: ../src/celengine/astro.cpp:703
msgid "DST"
msgstr "DST"

#: ../src/celengine/astro.cpp:703
msgid "STD"
msgstr "STD"

#: ../src/celengine/configreader.cpp:19
#, c-format
msgid "Error opening config file '%s'.\n"
msgstr "Грешка при отваряне на конфигурационен файл ”%s“.\n"

#: ../src/celengine/configreader.cpp:29
#, c-format
msgid "%s:%d 'Configuration' expected.\n"
msgstr "Очаквана ”Конфигурация“ %s:%d.\n"

#: ../src/celengine/configreader.cpp:37
#, c-format
msgid "%s: Bad configuration file.\n"
msgstr "%s: Лош конфигурационен файл.\n"

#.
#. // Put AbsMag = avgAbsMag for Add-ons without AbsMag entry
#. for (int i = 0; i < nDSOs; ++i)
#. {
#. if(DSOs[i]->getAbsoluteMagnitude() == DSO_DEFAULT_ABS_MAGNITUDE)
#. DSOs[i]->setAbsoluteMagnitude((float)avgAbsMag);
#. }
#.
#: ../src/celengine/dsodb.cpp:375
#, c-format
msgid "Loaded %i deep space objects\n"
msgstr "Заредени са %i обекти от дълбокия космос\n"

#: ../src/celengine/galaxy.cpp:209
#, c-format
msgid "Galaxy (Hubble type: %s)"
msgstr "Галактика (спецификация на Хъбъл: %s)"

#: ../src/celengine/globular.cpp:238
#, c-format, qt-format
msgid "Globular (core radius: %4.2f', King concentration: %4.2f)"
msgstr "Кълбовиден (размер на ядрото: %4.2f', Плътност: %4.2f)"

#: ../src/celengine/image.cpp:320
#, c-format
msgid "Loading image from file %s\n"
msgstr "Зареждане на изображение от файл %s\n"

#: ../src/celengine/image.cpp:530
#, c-format
msgid "Error opening image file %s\n"
msgstr "Грешка при отваряне на изображение %s\n"

#: ../src/celengine/image.cpp:538
#, c-format
msgid "Error: %s is not a PNG file.\n"
msgstr "Грешка: %s не е PNG файл.\n"

#: ../src/celengine/image.cpp:564
#, c-format
msgid "Error reading PNG image file %s\n"
msgstr "Грешка при четене на PNG изображението %s\n"

#: ../src/celengine/meshmanager.cpp:120
#, c-format
msgid "Loading model: %s\n"
msgstr "Зареждане на модел: %s\n"

#: ../src/celengine/meshmanager.cpp:201
#, c-format
msgid ""
"   Model statistics: %u vertices, %u primitives, %u materials (%u unique)\n"
msgstr ""
"   Данни за модела: %u върхове, %u примитиви, %u материали (%u уникални)\n"

#: ../src/celengine/meshmanager.cpp:211
#, c-format
msgid "Error loading model '%s'\n"
msgstr "Грешка при зареждане на модел ”%s“\n"

#: ../src/celengine/nebula.cpp:40
msgid "Nebula"
msgstr "Мъглявина"

#: ../src/celengine/opencluster.cpp:38
msgid "Open cluster"
msgstr "Разсеян звезден куп"

#: ../src/celengine/solarsys.cpp:80
#, c-format
msgid "Error in .ssc file (line %d): "
msgstr "Грешка в .ssc файла (линия %d):"

#: ../src/celengine/solarsys.cpp:1221 ../src/celengine/solarsys.cpp:1284
#, c-format
msgid "parent body '%s' of '%s' not found.\n"
msgstr "основното тяло ”%s“ на ”%s“ не е намерено.\n"

#: ../src/celengine/solarsys.cpp:1232
#, c-format
msgid "warning duplicate definition of %s %s\n"
msgstr "ВНИМАНИЕ: Дублираща се дефиниция на %s %s\n"

#: ../src/celengine/solarsys.cpp:1263
msgid "bad alternate surface"
msgstr "лоша алтернативна повърхност"

#: ../src/celengine/solarsys.cpp:1278
msgid "bad location"
msgstr "лошо местоположение"

#: ../src/celengine/stardb.cpp:568
msgid "Bad header for cross index\n"
msgstr "Лоша заглавка за кръстосаното индексиране\n"

#: ../src/celengine/stardb.cpp:582
msgid "Bad version for cross index\n"
msgstr "Лоша версия за кръстосаното индексиране\n"

#: ../src/celengine/stardb.cpp:602
#, c-format
msgid "Loading cross index failed at record %u\n"
msgstr "Зареждането на кръстосаното индексиране дава грешка при %u\n"

#: ../src/celengine/stardb.cpp:686
#, c-format
msgid "Bad spectral type in star database, star #%u\n"
msgstr "Лош спектрален клас в звездната база от данни, звезда №%u\n"

#: ../src/celengine/stardb.cpp:701
#, c-format
msgid "%d stars in binary database\n"
msgstr "%d звезди в двоичната база от данни\n"

#: ../src/celengine/stardb.cpp:725
#, c-format
msgid "Total star count: %d\n"
msgstr "Общ брой на звездите: %d\n"

#: ../src/celengine/stardb.cpp:759
#, c-format
msgid "Error in .stc file (line %i): %s\n"
msgstr "Грешка в .stc файла (линия %i): %s\n"

#: ../src/celengine/stardb.cpp:789
msgid "Invalid star: bad spectral type.\n"
msgstr "Невалидна звезда: лош спектрален клас.\n"

#: ../src/celengine/stardb.cpp:798
msgid "Invalid star: missing spectral type.\n"
msgstr "Невалидна звезда: липсва спектрален клас.\n"

#: ../src/celengine/stardb.cpp:985
#, c-format
msgid "Barycenter %s does not exist.\n"
msgstr "Центърът на масата %s не съществува.\n"

#: ../src/celengine/stardb.cpp:1041
msgid "Invalid star: missing right ascension\n"
msgstr "Невалидна звезда: липсва ректасцензията\n"

#: ../src/celengine/stardb.cpp:1054
msgid "Invalid star: missing declination.\n"
msgstr "Невалидна звезда: липсва деклинацията.\n"

#: ../src/celengine/stardb.cpp:1067
msgid "Invalid star: missing distance.\n"
msgstr "Невалидна звезда: липсва разстоянието.\n"

#: ../src/celengine/stardb.cpp:1099
msgid "Invalid star: missing magnitude.\n"
msgstr "Невалидна звезда: липсва звездната величина.\n"

#: ../src/celengine/stardb.cpp:1116
msgid ""
"Invalid star: absolute (not apparent) magnitude must be specified for star "
"near origin\n"
msgstr ""
"Невалидна звезда: трябва да бъде зададена абсолютната (не видимата) звездна "
"величина за звездата, близо до източника\n"

#: ../src/celengine/stardb.cpp:1411
#, c-format
msgid "Level %i, %.5f ly, %i nodes, %i  stars\n"
msgstr "Ниво %i, %.5f сг, %i възли, %i звезди\n"

#: ../src/celengine/texture.cpp:1019
#, c-format
msgid "Creating tiled texture. Width=%i, max=%i\n"
msgstr "Създаване на плочкова текстура. Ширина=%i, макс.=%i\n"

#: ../src/celengine/texture.cpp:1024
#, c-format
msgid "Creating ordinary texture: %ix%i\n"
msgstr "Създаване на обикновена текстура: %iх%i\n"

#: ../src/celephem/samporbit.cpp:833
#, c-format
msgid "Error openning %s.\n"
msgstr "Грешка при отваряне на %s.\n"

#: ../src/celephem/samporbit.cpp:840 ../src/tools/xyzv2bin/bin2xyzv.cpp:25
#, c-format
msgid "Error reading header of %s.\n"
msgstr "Грешка при четене на заглавката от %s.\n"

#: ../src/celephem/samporbit.cpp:846 ../src/tools/xyzv2bin/bin2xyzv.cpp:31
#, c-format
msgid "Bad binary xyzv file %s.\n"
msgstr "Лош бинарен файл xyzv %s.\n"

#: ../src/celephem/samporbit.cpp:852 ../src/tools/xyzv2bin/bin2xyzv.cpp:37
#, c-format
msgid "Unsupported byte order %i, expected %i.\n"
msgstr "Неподдържан байтов ред %i, очакван %i.\n"

#: ../src/celephem/samporbit.cpp:860 ../src/tools/xyzv2bin/bin2xyzv.cpp:44
#, c-format
msgid "Unsupported digits number %i, expected %i.\n"
msgstr "Неподдържано число %i, очаквано %i.\n"

#: ../src/celestia/celestiacore.cpp:186
msgid "Error reading favorites file."
msgstr "Грешка при четене на файла с фаворити."

#: ../src/celestia/celestiacore.cpp:312
msgid "Invalid filetype"
msgstr "Невалиден файлов формат"

#: ../src/celestia/celestiacore.cpp:644 ../src/celestia/celestiacore.cpp:1374
#: ../src/celestia/celestiacore.cpp:1391
#, c-format
msgid "Magnitude limit: %.2f"
msgstr "Лимит на звездната величина: %.2f"

#: ../src/celestia/celestiacore.cpp:1021
msgid "Markers enabled"
msgstr "Маркерите са включени"

#: ../src/celestia/celestiacore.cpp:1024
msgid "Markers disabled"
msgstr "Маркерите са изключени"

#. Ctrl+G
#: ../src/celestia/celestiacore.cpp:1034
msgid "Goto surface"
msgstr "Отиди до повърхността"

#: ../src/celestia/celestiacore.cpp:1045
msgid "Alt-azimuth mode enabled"
msgstr "Алт-азимуталният режим е включен"

#: ../src/celestia/celestiacore.cpp:1048
msgid "Alt-azimuth mode disabled"
msgstr "Алт-азимуталният режим е изключен"

#: ../src/celestia/celestiacore.cpp:1104
msgid "Star style: fuzzy points"
msgstr "Стил на звездите: неясни точки"

#: ../src/celestia/celestiacore.cpp:1107
msgid "Star style: points"
msgstr "Стил на звездите: точки"

#: ../src/celestia/celestiacore.cpp:1110
msgid "Star style: scaled discs"
msgstr "Стил на звездите: мащабирани дискове"

#: ../src/celestia/celestiacore.cpp:1123
msgid "Comet tails enabled"
msgstr "Опашките на кометите са включени"

#: ../src/celestia/celestiacore.cpp:1126
msgid "Comet tails disabled"
msgstr "Опашките на кометите са изключени"

#: ../src/celestia/celestiacore.cpp:1142
msgid "Render path: OpenGL 2.0"
msgstr "Рендериране с: OpenGL 2.0"

#: ../src/celestia/celestiacore.cpp:1161
msgid "Anti-aliasing enabled"
msgstr "Изглаждането е включено"

#: ../src/celestia/celestiacore.cpp:1166
msgid "Anti-aliasing disabled"
msgstr "Изглаждането е изключено"

#: ../src/celestia/celestiacore.cpp:1175
msgid "Auto-magnitude enabled"
msgstr "Автоматичната звездна величина е включена"

#: ../src/celestia/celestiacore.cpp:1180
msgid "Auto-magnitude disabled"
msgstr "Автоматичната звездна величина е изключена"

#: ../src/celestia/celestiacore.cpp:1202
#: ../src/celestia/macosx/CelestiaController.m:470
#: ../src/celestia/win32/res/resource_strings.cpp:93
#: ../src/celestia/win32/res/resource_strings.cpp:98
#: ../src/celestia/win32/res/resource_strings.cpp:105
#: ../src/celestia/win32/res/resource_strings.cpp:116
#: ../src/celestia/win32/res/resource_strings.cpp:122
#: ../src/celestia/win32/res/resource_strings.cpp:131
#: ../src/celestia/win32/res/resource_strings.cpp:139
#: ../src/celestia/win32/res/resource_strings.cpp:145
#: ../src/celestia/win32/res/resource_strings.cpp:153
#: ../src/celestia/win32/res/resource_strings.cpp:180
msgid "Cancel"
msgstr "Отказ"

#: ../src/celestia/celestiacore.cpp:1234
msgid "Time and script are paused"
msgstr "Времето и скрипта са спрени"

#: ../src/celestia/celestiacore.cpp:1236
msgid "Time is paused"
msgstr "Времето е спряно"

#: ../src/celestia/celestiacore.cpp:1240
msgid "Resume"
msgstr "Продължи"

#: ../src/celestia/celestiacore.cpp:1274
msgid "Star color: Blackbody D65"
msgstr "Звезден цвят: Цветови стандарт D65"

#: ../src/celestia/celestiacore.cpp:1280
msgid "Star color: Enhanced"
msgstr "Звезден цвят: Засилен"

#. Light travel time in years, if >= 1day
#: ../src/celestia/celestiacore.cpp:1317
#, c-format
msgid "Light travel time:  %.4f yr"
msgstr "Време за пътуване на светлината:  %.4f год."

#: ../src/celestia/celestiacore.cpp:1326
#, c-format
msgid "Light travel time:  %d min  %.1f s"
msgstr "Време за пътуване на светлината:  %d мин.  %.1f сек."

#: ../src/celestia/celestiacore.cpp:1331
#, c-format
msgid "Light travel time:  %d h  %d min  %.1f s"
msgstr "Време за пътуване на светлината:  %d ч.  %d мин.  %.1f сек."

#: ../src/celestia/celestiacore.cpp:1349
msgid "Light travel delay included"
msgstr "Забавянето на светлината е включено"

#: ../src/celestia/celestiacore.cpp:1354
msgid "Light travel delay switched off"
msgstr "Забавянето на светлината е изключено"

#: ../src/celestia/celestiacore.cpp:1360
msgid "Light travel delay ignored"
msgstr "Забавянето на светлината е игнорирано"

#: ../src/celestia/celestiacore.cpp:1403
msgid "Using normal surface textures."
msgstr "Използване на нормални повърхностни текстури."

#: ../src/celestia/celestiacore.cpp:1408
msgid "Using limit of knowledge surface textures."
msgstr "Използване на ограничени повърхностни текстури."

#: ../src/celestia/celestiacore.cpp:1475
msgid "Follow"
msgstr "Следвай"

#: ../src/celestia/celestiacore.cpp:1500
msgid "Time: Forward"
msgstr "Време: Напред"

#: ../src/celestia/celestiacore.cpp:1502
msgid "Time: Backward"
msgstr "Време: Назад"

#: ../src/celestia/celestiacore.cpp:1514 ../src/celestia/celestiacore.cpp:1529
#, c-format
msgid "Time rate: %.6g"
msgstr "Времева ставка: %.6g"

#: ../src/celestia/celestiacore.cpp:1569
msgid "Low res textures"
msgstr "Текстури с ниско качество"

#: ../src/celestia/celestiacore.cpp:1572
msgid "Medium res textures"
msgstr "Текстури със средно качество"

#: ../src/celestia/celestiacore.cpp:1575
msgid "High res textures"
msgstr "Текстури с високо качество"

#: ../src/celestia/celestiacore.cpp:1622
msgid "Sync Orbit"
msgstr "Синхронизирай с орбитата"

#: ../src/celestia/celestiacore.cpp:1628
msgid "Lock"
msgstr "Заключи"

#: ../src/celestia/celestiacore.cpp:1634
msgid "Chase"
msgstr "Преследвай"

#: ../src/celestia/celestiacore.cpp:1647 ../src/celestia/celestiacore.cpp:1678
#, c-format
msgid "Magnitude limit:  %.2f"
msgstr "Лимит на звездната величина:  %.2f"

#: ../src/celestia/celestiacore.cpp:1658 ../src/celestia/celestiacore.cpp:1689
#, c-format
msgid "Auto magnitude limit at 45 degrees:  %.2f"
msgstr "Автоматичен лимит на звездната величина при 45 градуса:  %.2f"

#: ../src/celestia/celestiacore.cpp:1708 ../src/celestia/celestiacore.cpp:1723
#, c-format
msgid "Ambient light level:  %.2f"
msgstr "Яркост на фоновата светлина:  %.2f"

#: ../src/celestia/celestiacore.cpp:1734 ../src/celestia/celestiacore.cpp:1745
#, c-format
msgid "Light gain"
msgstr "Увеличение на светлината"

#: ../src/celestia/celestiacore.cpp:1766
msgid "Bloom enabled"
msgstr "Блясъкът е включен"

#: ../src/celestia/celestiacore.cpp:1768
msgid "Bloom disabled"
msgstr "Блясъкът е изключен"

#: ../src/celestia/celestiacore.cpp:1774 ../src/celestia/celestiacore.cpp:1782
#, c-format
msgid "Exposure"
msgstr "Експозиция"

#: ../src/celestia/celestiacore.cpp:2119
msgid "GL error: "
msgstr "GL грешка: "

#: ../src/celestia/celestiacore.cpp:2208
msgid "View too small to be split"
msgstr "Изгледът е прекалено малък, за да бъде раздвоен"

#: ../src/celestia/celestiacore.cpp:2228
msgid "Added view"
msgstr "Изгледът е добавен"

#: ../src/celestia/celestiacore.cpp:2384
msgid "Mpc"
msgstr "Мпк"

#: ../src/celestia/celestiacore.cpp:2389
msgid "kpc"
msgstr "кпк"

#: ../src/celestia/celestiacore.cpp:2394
#: ../src/celestia/qt/qtselectionpopup.cpp:108
msgid "ly"
msgstr "сг"

#. i18n: file: ../src/celestia/qt/gotoobjectdialog.ui:194
#. i18n: ectx: property (text), widget (QRadioButton, auButton)
#: ../src/celestia/celestiacore.cpp:2398
#: ../src/celestia/qt/qtselectionpopup.cpp:110 ../src/celestia/qt/rc.cpp:36
msgid "au"
msgstr "ае"

#. i18n: file: ../src/celestia/qt/gotoobjectdialog.ui:180
#. i18n: ectx: property (text), widget (QRadioButton, kmButton)
#: ../src/celestia/celestiacore.cpp:2403 ../src/celestia/qt/qtinfopanel.cpp:120
#: ../src/celestia/qt/qtinfopanel.cpp:234 ../src/celestia/qt/rc.cpp:30
msgid "km"
msgstr "км"

#: ../src/celestia/celestiacore.cpp:2409 ../src/celestia/qt/qtinfopanel.cpp:124
msgid "m"
msgstr "м"

#: ../src/celestia/celestiacore.cpp:2432 ../src/celestia/qt/qtinfopanel.cpp:168
#: ../src/celestia/qt/qtinfopanel.cpp:196
#: ../src/celestia/qt/qtinfopanel.cpp:246
msgid "days"
msgstr "дни"

#: ../src/celestia/celestiacore.cpp:2437 ../src/celestia/qt/qtinfopanel.cpp:164
#: ../src/celestia/qt/qtinfopanel.cpp:192
msgid "hours"
msgstr "часа"

#: ../src/celestia/celestiacore.cpp:2442
msgid "minutes"
msgstr "минути"

#: ../src/celestia/celestiacore.cpp:2447
msgid "seconds"
msgstr "секунди"

#: ../src/celestia/celestiacore.cpp:2450
#, c-format
msgid "Rotation period: %s %s\n"
msgstr "Период на въртене: %s %s\n"

#: ../src/celestia/celestiacore.cpp:2456
#, c-format
msgid "Mass: %.6g kg\n"
msgstr "Маса: %.6g кг\n"

#: ../src/celestia/celestiacore.cpp:2458
#, c-format
msgid "Mass: %.2f Mj\n"
msgstr "Маса: %.2f Юп\n"

#: ../src/celestia/celestiacore.cpp:2460
#, c-format
msgid "Mass: %.2f Me\n"
msgstr "Маса: %.2f Зем\n"

#: ../src/celestia/celestiacore.cpp:2471
msgid "m/s"
msgstr "м/с"

#: ../src/celestia/celestiacore.cpp:2476
msgid "km/s"
msgstr "км/с"

#: ../src/celestia/celestiacore.cpp:2486
msgid "AU/s"
msgstr "АЕ/с"

#: ../src/celestia/celestiacore.cpp:2491
msgid "ly/s"
msgstr "сг/с"

#: ../src/celestia/celestiacore.cpp:2494
#, c-format
msgid "Speed: %s %s\n"
msgstr "Скорост: %s %s\n"

#: ../src/celestia/celestiacore.cpp:2558
#, c-format
msgid "Apparent diameter: %s\n"
msgstr "Видим диаметър: %s\n"

#: ../src/celestia/celestiacore.cpp:2571
#, c-format
msgid "Apparent magnitude: %.1f\n"
msgstr "Видима звездна величина: %.1f\n"

#: ../src/celestia/celestiacore.cpp:2575
#, c-format
msgid "Absolute magnitude: %.1f\n"
msgstr "Абсолютна звездна величина: %.1f\n"

#: ../src/celestia/celestiacore.cpp:2655
#, c-format
msgid "%.6f%c %.6f%c %f km"
msgstr "%.6f%c %.6f%c %f км"

#: ../src/celestia/celestiacore.cpp:2681 ../src/celestia/celestiacore.cpp:2754
#: ../src/celestia/celestiacore.cpp:2783 ../src/celestia/celestiacore.cpp:2858
#, c-format
msgid "Distance: %s\n"
msgstr "Разстояние: %s\n"

#: ../src/celestia/celestiacore.cpp:2685
msgid "Star system barycenter\n"
msgstr "Център на масата на звездната система\n"

#: ../src/celestia/celestiacore.cpp:2689
#, c-format
msgid "Abs (app) mag: %.2f (%.2f)\n"
msgstr "Абс. (видима) зв. в.: %.2f (%.2f)\n"

#: ../src/celestia/celestiacore.cpp:2695
#, c-format
msgid "Luminosity: %sx Sun\n"
msgstr "Яркост: %s слънца\n"

#: ../src/celestia/celestiacore.cpp:2701
msgid "Neutron star"
msgstr "Неутронна звезда"

#: ../src/celestia/celestiacore.cpp:2704
msgid "Black hole"
msgstr "Черна дупка"

#: ../src/celestia/celestiacore.cpp:2709
#, c-format
msgid "Class: %s\n"
msgstr "Спектрален клас: %s\n"

#: ../src/celestia/celestiacore.cpp:2716
#, c-format
msgid "Surface temp: %s K\n"
msgstr "Температура на повърхността: %s К\n"

#: ../src/celestia/celestiacore.cpp:2721
#, c-format
msgid "Radius: %s Rsun  (%s km)\n"
msgstr "Радиус: %s Сл. рад.  (%s км)\n"

#: ../src/celestia/celestiacore.cpp:2727
#, c-format
msgid "Radius: %s km\n"
msgstr "Радиус: %s км\n"

#: ../src/celestia/celestiacore.cpp:2743
msgid "Planetary companions present\n"
msgstr "Налични са планетарни спътници\n"

#: ../src/celestia/celestiacore.cpp:2759
#, c-format
msgid "Distance from center: %s\n"
msgstr "Разстояние от центъра: %s\n"

#: ../src/celestia/celestiacore.cpp:2762 ../src/celestia/celestiacore.cpp:2790
#, c-format
msgid "Radius: %s\n"
msgstr "Радиус: %s\n"

#: ../src/celestia/celestiacore.cpp:2831
#, c-format
msgid "Phase angle: %.1f%s\n"
msgstr "Фазов ъгъл: %.1f%s\n"

#: ../src/celestia/celestiacore.cpp:2845
#, c-format
msgid "Density: %.2f x 1000 kg/m^3\n"
msgstr "Плътност: %.2f х 1000 кг/м^3\n"

#: ../src/celestia/celestiacore.cpp:2849
#, c-format
msgid "Temperature: %.0f K\n"
msgstr "Температура: %.0f K\n"

#: ../src/celestia/celestiacore.cpp:3000
msgid "  LT"
msgstr "  LT"

#: ../src/celestia/celestiacore.cpp:3009
#: ../src/celestia/qt/qttimetoolbar.cpp:39
#: ../src/celestia/qt/qttimetoolbar.cpp:54
msgid "Real time"
msgstr "Реално време"

#: ../src/celestia/celestiacore.cpp:3011
msgid "-Real time"
msgstr "-Реално време"

#: ../src/celestia/celestiacore.cpp:3015
msgid "Time stopped"
msgstr "Времето е спряно"

#: ../src/celestia/celestiacore.cpp:3019
#, c-format
msgid "%.6g x faster"
msgstr "%.6g пъти по-бързо"

#: ../src/celestia/celestiacore.cpp:3023
#, c-format
msgid "%.6g x slower"
msgstr "%.6g пъти по-бавно"

#: ../src/celestia/celestiacore.cpp:3029
msgid " (Paused)"
msgstr " (На пауза)"

#: ../src/celestia/celestiacore.cpp:3048
#, c-format
msgid ""
"FPS: %.1f, vis. stars stats: [ %zu : %zu : %zu ], vis. DSOs stats: [ %zu : "
"%zu : %zu ]\n"
msgstr ""
"ЧКС: %.1f, стат. на видимите звезди: [ %zu : %zu : %zu ], стат. на видимите "
"ОДК: [ %zu : %zu : %zu ]\n"

#: ../src/celestia/celestiacore.cpp:3057
#, c-format
msgid "FPS: %.1f\n"
msgstr "ЧКС: %.1f\n"

#: ../src/celestia/celestiacore.cpp:3082
#, c-format
msgid "Travelling (%s)\n"
msgstr "Придвижване (%s)\n"

#: ../src/celestia/celestiacore.cpp:3085
#, c-format
msgid "Travelling\n"
msgstr "Придвижване\n"

#: ../src/celestia/celestiacore.cpp:3094
#, c-format
msgid "Track %s\n"
msgstr "Последвай %s\n"

#: ../src/celestia/celestiacore.cpp:3110
#, c-format
msgid "Follow %s\n"
msgstr "Следвай %s\n"

#: ../src/celestia/celestiacore.cpp:3114
#, c-format
msgid "Sync Orbit %s\n"
msgstr "Синхронизирай с орбитата %s\n"

#: ../src/celestia/celestiacore.cpp:3118
#, c-format
msgid "Lock %s -> %s\n"
msgstr "Заключи %s -> %s\n"

#: ../src/celestia/celestiacore.cpp:3124
#, c-format
msgid "Chase %s\n"
msgstr "Преследвай %s\n"

#: ../src/celestia/celestiacore.cpp:3138
#, c-format
msgid "FOV: %s (%.2fx)\n"
msgstr "ЗП: %s (%.2f пъти)\n"

#: ../src/celestia/celestiacore.cpp:3166 ../src/celestia/celestiacore.cpp:3169
msgid "Sun"
msgstr "Слънце"

#: ../src/celestia/celestiacore.cpp:3342
#, c-format
msgid "Target name: %s"
msgstr "Име на целта: %s"

#: ../src/celestia/celestiacore.cpp:3429
#, c-format
msgid "%dx%d at %f fps  %s"
msgstr "%dх%d при %f чкс  %s"

#: ../src/celestia/celestiacore.cpp:3432
msgid "Paused"
msgstr "На пауза"

#: ../src/celestia/celestiacore.cpp:3432
msgid "Recording"
msgstr "Записване"

#: ../src/celestia/celestiacore.cpp:3453
msgid "F11 Start/Pause    F12 Stop"
msgstr "F11 за Старт и Пауза    F12 за Спиране"

#: ../src/celestia/celestiacore.cpp:3464 ../src/celestia/celestiacore.cpp:3467
msgid "Edit Mode"
msgstr "Режим на редактиране"

#: ../src/celestia/celestiacore.cpp:3490
#, c-format
msgid "Loading solar system catalog: %s\n"
msgstr "Зареждане на системен каталог: %s\n"

#: ../src/celestia/celestiacore.cpp:3528
#, c-format
msgid "Loading %s catalog: %s\n"
msgstr "Зареждане на каталог %s: %s\n"

#: ../src/celestia/celestiacore.cpp:3564
msgid "Error reading configuration file."
msgstr "Грешка при четене на конфигурационния файл."

#: ../src/celestia/celestiacore.cpp:3575
msgid "Initialization of SPICE library failed."
msgstr "Инициализацията на библиотеката SPICE се провали."

#: ../src/celestia/celestiacore.cpp:3618
msgid "Cannot read star database."
msgstr "Звездната база данни не може да бъде прочетена."

#: ../src/celestia/celestiacore.cpp:3639
#, c-format
msgid "Error opening deepsky catalog file %s.\n"
msgstr "Грешка при отваряне на файла за каталога с ОДК %s.\n"

#: ../src/celestia/celestiacore.cpp:3643
#, c-format
msgid "Cannot read Deep Sky Objects database %s.\n"
msgstr "Базата от данни с ОДК не може да бъде прочетена %s.\n"

#: ../src/celestia/celestiacore.cpp:3686
#, c-format
msgid "Error opening solar system catalog %s.\n"
msgstr "Грешка при отваряне на системния каталог %s.\n"

#: ../src/celestia/celestiacore.cpp:3722
#, c-format
msgid "Error opening asterisms file %s.\n"
msgstr "Грешка при отваряне на файла за астеризмите %s.\n"

#: ../src/celestia/celestiacore.cpp:3738
#, c-format
msgid "Error opening constellation boundaries file %s.\n"
msgstr "Грешка при отваряне на файла за очертанията на съзвездията %s.\n"

#: ../src/celestia/celestiacore.cpp:3827
msgid "Failed to initialize renderer"
msgstr "Неуспешна инициализация на рендъра"

#: ../src/celestia/celestiacore.cpp:3843
msgid "Error loading font; text will not be visible.\n"
msgstr "Грешка при зареждане на шрифта, текстът няма да е видим.\n"

#: ../src/celestia/celestiacore.cpp:3891
#, c-format
msgid "Error reading cross index %s\n"
msgstr "Грешка при четене на кръстосаното индексиране %s\n"

#: ../src/celestia/celestiacore.cpp:3893
#, c-format
msgid "Loaded cross index %s\n"
msgstr "Кръстосаното индексиране %s е заредено\n"

#: ../src/celestia/celestiacore.cpp:3910
msgid "Error reading star names file\n"
msgstr "Грешка при четене на файла с имената на звездите\n"

#: ../src/celestia/celestiacore.cpp:3914 ../src/celestia/celestiacore.cpp:3928
#, c-format
msgid "Error opening %s\n"
msgstr "Грешка при отваряне на %s\n"

#: ../src/celestia/celestiacore.cpp:3936
msgid "Error reading stars file\n"
msgstr "Грешка при четене на файла с звездите\n"

#: ../src/celestia/celestiacore.cpp:3962
#, c-format
msgid "Error opening star catalog %s\n"
msgstr "Грешка при четене на звездния каталог %s\n"

#: ../src/celestia/celestiacore.cpp:4283
msgid "Invalid URL"
msgstr "Невалидна връзка"

#: ../src/celestia/glut/glutmain.cpp:521
msgid "Celestia was unable to initialize OpenGL 2.1.\n"
msgstr "Celestia не успя да инициализира OpenGL 2.1.\n"

#: ../src/celestia/gtk/actions.cpp:1023 ../src/celestia/win32/winmain.cpp:2621
msgid "Please use a name ending in '.jpg' or '.png'."
msgstr "Моля, използвайте име, завършващо с '.jpg' или '.png'."

#: ../src/celestia/helper.cpp:105 ../src/celestia/helper.cpp:114
#, c-format
msgid "%s Version: %s\n"
msgstr "%s Версия: %s\n"

#: ../src/celestia/helper.cpp:108
#, c-format
msgid "Vendor: %s\n"
msgstr "Доставчик: %s\n"

#: ../src/celestia/helper.cpp:111
#, c-format
msgid "Renderer: %s\n"
msgstr "Рендър: %s\n"

#: ../src/celestia/helper.cpp:117
#, c-format
msgid "Max simultaneous textures: %s\n"
msgstr "Максимален брой текстури едновременно: %s\n"

#: ../src/celestia/helper.cpp:120
#, c-format
msgid "Max texture size: %s\n"
msgstr "Максимален размер на текстурите: %s\n"

#: ../src/celestia/helper.cpp:123
#, c-format
msgid "Point size range: %s - %s\n"
msgstr "Диапазон на размера на точките: %s - %s\n"

#: ../src/celestia/helper.cpp:126
#, c-format
msgid "Point size granularity: %s\n"
msgstr "Гранулация на размера на точките: %s\n"

#: ../src/celestia/helper.cpp:129
#, c-format
msgid "Max cube map size: %s\n"
msgstr "Максимален размер на кубичната карта: %s\n"

#: ../src/celestia/helper.cpp:132
#, c-format
msgid "Number of interpolators: %s\n"
msgstr "Брой на интерполаторите: %s\n"

#: ../src/celestia/helper.cpp:135
#, c-format
msgid "Max anisotropy filtering: %s\n"
msgstr "Максимално анизотропно филтриране: %s\n"

#. if (glGetError())
#. result = [NSString stringWithFormat:NSLocalizedString(@"%@: --not available--",""), desc];
#. else
#: ../src/celestia/macosx/CGLInfo.m:53
#, objc-format
msgid "%@: %d"
msgstr "%@: %d"

#: ../src/celestia/macosx/CGLInfo.m:60
#, objc-format
msgid "%s:  %@"
msgstr "%s:  %@"

#: ../src/celestia/macosx/CGLInfo.m:60
msgid "Supported"
msgstr "Поддържа"

#: ../src/celestia/macosx/CGLInfo.m:72
#, objc-format
msgid "Vendor: %@"
msgstr "Доставчик: %@"

#: ../src/celestia/macosx/CGLInfo.m:75
#, objc-format
msgid "Renderer: %@"
msgstr "Рендър: %@"

#: ../src/celestia/macosx/CGLInfo.m:77
#, objc-format
msgid "Version: %@"
msgstr "Версия: %@"

#: ../src/celestia/macosx/CGLInfo.m:97 ../src/celestia/macosx/CGLInfo.m:98
msgid "Max simultaneous textures"
msgstr "Максимален брой текстури едновременно"

#: ../src/celestia/macosx/CGLInfo.m:99
msgid "Max texture size"
msgstr "Максимален размер на текстурите"

#: ../src/celestia/macosx/CGLInfo.m:122
msgid "Extensions:"
msgstr "Разширения:"

#: ../src/celestia/macosx/CelestiaController.m:161
msgid ""
"It appears that the \"CelestiaResources\" directory has not been properly "
"installed in the correct location as indicated in the installation "
"instructions. \n"
"\n"
"Please correct this and try again."
msgstr ""
<<<<<<< HEAD
"Директорията \"CelestiaResources\" не е инсталирана на мястото, което е "
"указано в инсталационните инструкции на програмата.\n"
=======
"Директорията ”CelestiaResources“ не е инсталирана на мястото, което е указано в инсталационните инструкции на програмата.\n"
>>>>>>> 0c6ef0d0
"\n"
"Моля, преместете директорията и опитайте отново."

#: ../src/celestia/macosx/CelestiaController.m:181
msgid "Error loading data files. Celestia will now quit."
msgstr "Грешка при зареждане на файловете с данни. Celestia ще се затвори."

#: ../src/celestia/macosx/CelestiaController.m:213
msgid "Fatal Error"
msgstr "Фатална грешка"

#: ../src/celestia/macosx/CelestiaController.m:323
#, objc-format
msgid ""
<<<<<<< HEAD
"It appears you are running Celestia on %s hardware. Do you wish to install a "
"workaround?"
msgstr "Използвате Celestia на %s хардуер. Искате ли да заобиколите проблема?"
=======
"It appears you are running Celestia on %s hardware. Do you wish to install a"
" workaround?"
msgstr "Използвате Celestia на %s. Искате ли да заобиколите проблема?"
>>>>>>> 0c6ef0d0

#: ../src/celestia/macosx/CelestiaController.m:324
#, objc-format
msgid ""
"A shell script will be run to modify your %@, adding an IgnoreGLExtensions "
"directive. This can prevent freezing issues."
msgstr ""
"Ще бъде изпълнен скрипт, който ще модифицира %@, добавяйки директивата "
"IgnoreGLExtensions. Тя може да предотврати потенциални забивания на "
"програмата."

#: ../src/celestia/macosx/CelestiaController.m:325
msgid "Yes"
msgstr "Да"

#: ../src/celestia/macosx/CelestiaController.m:326
msgid "No"
msgstr "Не"

#: ../src/celestia/macosx/CelestiaController.m:351
msgid "Workaround successfully installed."
msgstr "Проблемът е успешно заобиколен."

#: ../src/celestia/macosx/CelestiaController.m:352
#, objc-format
msgid "Your original %@ has been backed up."
msgstr "Оригиналът %@ беше съхранен."

#: ../src/celestia/macosx/CelestiaController.m:357
msgid ""
"There was a problem installing the workaround. You can attempt to perform "
"the workaround manually by following the instructions in the README."
msgstr ""
"Проблемът не е заобиколен. Може да опитате ръчно заобикаляне на проблема "
"като следвате инструкциите в README файла."

#: ../src/celestia/macosx/CelestiaController.m:467
msgid "Quit Celestia?"
msgstr "Изход от Celestia?"

#: ../src/celestia/macosx/CelestiaController.m:468
msgid "Are you sure you want to quit Celestia?"
msgstr "Искате ли да излезете от Celestia?"

#: ../src/celestia/macosx/CelestiaController.m:469
msgid "Quit"
msgstr "Изход"

#: ../src/celestia/macosx/CelestiaController.m:649
msgid "Unable to properly exit full screen mode. Celestia will now quit."
msgstr "Неуспешно излизане от режим на цял екран. Celestia ще се затвори."

#: ../src/celestia/macosx/CelestiaController.m:797
msgid "Movie capture is not available in this version of Celestia."
msgstr "Прихващането на видео не е налично в тази версия на Celestia."

#. Remove following line to enable movie capture...
#: ../src/celestia/macosx/CelestiaController.m:797
msgid "No Movie Capture"
msgstr "Няма прихващане на видео"

#: ../src/celestia/macosx/CelestiaController.m:803
msgid "Capture Movie"
msgstr "Прихващане на видео"

#. NSLog(@"[FavoritesDrawerController addNewFavorite:%@]",sender);
#: ../src/celestia/macosx/FavoritesDrawerController.m:117
msgid "untitled folder"
msgstr "неозаглавена папка"

#: ../src/celestia/macosx/GotoWindowController.m:59
msgid "No Object Name Entered"
msgstr "Не е въведено име на обекта"

#: ../src/celestia/macosx/GotoWindowController.m:60
msgid "Please enter an object name."
msgstr "Моля, въведете име на обекта."

#: ../src/celestia/macosx/GotoWindowController.m:67
msgid "Object Not Found"
msgstr "Обектът не е намерен"

#: ../src/celestia/macosx/GotoWindowController.m:68
msgid "Please check that the object name is correct."
msgstr "Моля, уверете се, че името на обекта е правилно."

#: ../src/celestia/macosx/Menu_Extensions.m:173
msgid "Show Alternate Surface"
msgstr "Покажи алтернативна повърхност"

#: ../src/celestia/macosx/Menu_Extensions.m:269
msgid "default"
msgstr "по подразбиране"

#: ../src/celestia/macosx/RenderPanelController.m:42
#, objc-format
msgid ""
"Your system does not support\n"
"%@"
msgstr ""
"Системата Ви не поддържа\n"
"%@"

#: ../src/celestia/macosx/SetTimeWindowController.m:63
msgid "No Date or Time Entered"
msgstr "Не са въведени дата или време"

#: ../src/celestia/macosx/SetTimeWindowController.m:64
msgid "Please enter a date and/or time."
msgstr "Моля, въведете дата и/или време."

#: ../src/celestia/macosx/SetTimeWindowController.m:212
msgid "Improper Date or Time Format"
msgstr "Неправилен формат на датата или времето"

#: ../src/celestia/macosx/SetTimeWindowController.m:213
msgid "Please enter the date as \"mm/dd/yyyy\" and the time as \"hh:mm:ss\"."
msgstr ""
<<<<<<< HEAD
"Моля въведете датата във като \"мм/дд/гггг\" и времето като \"чч:мм:сс\"."
=======
"Моля, въведете датата във формат ”мм/дд/гггг“ и времето във формат "
"”чч:мм:сс“."
>>>>>>> 0c6ef0d0

#: ../src/celestia/oggtheoracapture.cpp:161
#, c-format
msgid "Error in creating ogg file %s for capture.\n"
msgstr "Грешка при създаването на ogg файла %s за прихващане.\n"

#. can't get here
#: ../src/celestia/oggtheoracapture.cpp:255
#: ../src/celestia/oggtheoracapture.cpp:275
msgid "Internal Ogg library error.\n"
msgstr "Вътрешна грешка на библиотеката Ogg.\n"

#: ../src/celestia/oggtheoracapture.cpp:311
#, c-format
msgid ""
"OggTheoraCapture::start() - Theora video: %s %.2f(%d/%d) fps quality %d %dx"
"%d offset (%dx%d)\n"
msgstr ""
<<<<<<< HEAD
"OggTheoraCapture::start() - Theora видео: %s %.2f(%d/%d) fps качество %d %dx"
"%d отклонение (%dx%d)\n"
=======
"OggTheoraCapture::start() - Theora видео: %s %.2f(%d/%d) качество на чкс %d "
"%dx%d отклонение (%dx%d)\n"
>>>>>>> 0c6ef0d0

#: ../src/celestia/oggtheoracapture.cpp:426
#, c-format
msgid "OggTheoraCapture::cleanup() - wrote %d frames\n"
msgstr "OggTheoraCapture::cleanup() - записани са %d кадъра\n"

#: ../src/celestia/qt/qtappwin.cpp:157
msgid "Auto"
msgstr "Автоматично"

#: ../src/celestia/qt/qtappwin.cpp:163
msgid "Custom"
msgstr "Персонализирано"

#: ../src/celestia/qt/qtappwin.cpp:214
msgid ""
"Celestia is unable to run because the data directory was not found, probably "
"due to improper installation."
msgstr ""
"Celestia не може да се изпълни, защото директорията с данните липсва, "
"вероятната причина е неправилна инсталация."

#: ../src/celestia/qt/qtappwin.cpp:263
msgid "Celestia was unable to initialize OpenGL 2.1."
msgstr "Celestia не може да инициализира OpenGL 2.1."

#: ../src/celestia/qt/qtappwin.cpp:281
msgid "Celestial Browser"
msgstr "Небесна търсачка"

#. Info browser for a selected object
#: ../src/celestia/qt/qtappwin.cpp:287
msgid "Info Browser"
msgstr "Информационна търсачка"

#. Set up the browser tabs
#: ../src/celestia/qt/qtappwin.cpp:316
#: ../src/celestia/win32/res/resource_strings.cpp:156
msgid "Solar System"
msgstr "Слънчева система"

#. i18n: file: ../src/celestia/qt/preferences.ui:42
#. i18n: ectx: property (text), widget (QCheckBox, starsCheck)
#. i18n: file: ../src/celestia/qt/preferences.ui:279
#. i18n: ectx: property (text), widget (QCheckBox, starOrbitsCheck)
#. i18n: file: ../src/celestia/qt/preferences.ui:499
#. i18n: ectx: property (text), widget (QCheckBox, starLabelsCheck)
#: ../src/celestia/qt/qtappwin.cpp:317
#: ../src/celestia/qt/qtcelestiaactions.cpp:83
#: ../src/celestia/qt/qtcelestiaactions.cpp:110 ../src/celestia/qt/rc.cpp:72
#: ../src/celestia/qt/rc.cpp:153 ../src/celestia/qt/rc.cpp:219
msgid "Stars"
msgstr "Звезди"

#: ../src/celestia/qt/qtappwin.cpp:318
msgid "Deep Sky Objects"
msgstr "Обекти от дълбокия космос"

#: ../src/celestia/qt/qtappwin.cpp:325 ../src/celestia/qt/qteventfinder.cpp:335
#: ../src/celestia/qt/qteventfinder.cpp:345
msgid "Event Finder"
msgstr "Търсач на събития"

#. addDockWidget(Qt::DockWidgetArea, eventFinder);
#. Create the time toolbar
#. i18n: file: ../src/celestia/qt/preferences.ui:1034
#. i18n: ectx: attribute (title), widget (QWidget, timeTab)
#: ../src/celestia/qt/qtappwin.cpp:334 ../src/celestia/qt/rc.cpp:348
msgid "Time"
msgstr "Време"

#. Create the guides toolbar
#. i18n: file: ../src/celestia/qt/preferences.ui:228
#. i18n: ectx: attribute (title), widget (QWidget, guidesTab)
#: ../src/celestia/qt/qtappwin.cpp:341 ../src/celestia/qt/rc.cpp:138
msgid "Guides"
msgstr "Водачи"

#: ../src/celestia/qt/qtappwin.cpp:391
msgid "Full screen"
msgstr "Цял екран"

#: ../src/celestia/qt/qtappwin.cpp:393
msgid "Shift+F11"
msgstr "Shift+F11"

#: ../src/celestia/qt/qtappwin.cpp:549
msgid "Error opening bookmarks file"
msgstr "Грешка при отваряне на файла с отметките"

#: ../src/celestia/qt/qtappwin.cpp:568
msgid "Error Saving Bookmarks"
msgstr "Грешка при запазване на отметките"

#: ../src/celestia/qt/qtappwin.cpp:610
msgid "Save Image"
msgstr "Запази изображение"

#: ../src/celestia/qt/qtappwin.cpp:612
msgid "Images (*.png *.jpg)"
msgstr "Изображения (*.png *.jpg)"

#: ../src/celestia/qt/qtappwin.cpp:660 ../src/celestia/qt/qtappwin.cpp:665
msgid "Capture Video"
msgstr "Прихвани видео"

#: ../src/celestia/qt/qtappwin.cpp:662
msgid "Video (*.avi)"
msgstr "Видео (*.avi)"

#: ../src/celestia/qt/qtappwin.cpp:667
msgid "Video (*.ogv)"
msgstr "Видео (*.ogv)"

#: ../src/celestia/qt/qtappwin.cpp:677
msgid "Resolution:"
msgstr "Резолюция:"

#: ../src/celestia/qt/qtappwin.cpp:681
#, qt-format
msgid "%1 x %2"
msgstr "%1 x %2"

#: ../src/celestia/qt/qtappwin.cpp:685
#: ../src/celestia/win32/res/resource_strings.cpp:136
msgid "Frame rate:"
msgstr "Честота на кадрите:"

#: ../src/celestia/qt/qtappwin.cpp:732
msgid "Captured screen shot to clipboard"
msgstr "Изображението е прихванато към клипборда"

#: ../src/celestia/qt/qtappwin.cpp:743 ../src/celestia/win32/winmain.cpp:3740
msgid "Copied URL"
msgstr "Копирана връзка"

#: ../src/celestia/qt/qtappwin.cpp:753
msgid "Pasting URL"
msgstr "Поставяне на връзка"

#: ../src/celestia/qt/qtappwin.cpp:877
msgid "Open Script"
msgstr "Отвори скрипт"

#: ../src/celestia/qt/qtappwin.cpp:879
msgid "Celestia Scripts (*.celx *.cel)"
msgstr "Скриптове на Celestia (*.celx *.cel)"

#: ../src/celestia/qt/qtappwin.cpp:949
msgid "New bookmark"
msgstr "Нова отметка"

#: ../src/celestia/qt/qtappwin.cpp:1004
#, qt-format
msgid ""
"<html><h1>Celestia 1.7</h1><p>Development snapshot, commit <b>%1</b>.</"
"p><p>Built for %2 bit CPU<br>Using %3 %4<br>Built against Qt library: "
"%5<br>NAIF kerners are %7<br>Runtime Qt version: %6</p><p>Copyright (C) "
"2001-2020 by the Celestia Development Team.<br>Celestia is free software. "
"You can redistribute it and/or modify it under the terms of the GNU General "
"Public License as published by the Free Software Foundation; either version "
"2 of the License, or (at your option) any later version.</p><p>Main site: <a "
"href=\"https://celestia.space/\">https://celestia.space/</a><br>Forum: <a "
"href=\"https://celestia.space/forum/\">https://celestia.space/forum/</"
"a><br>GitHub project: <a href=\"https://github.com/CelestiaProject/Celestia"
"\">https://github.com/CelestiaProject/Celestia</a></p></html>"
msgstr ""
<<<<<<< HEAD
"<html><h1>Celestia 1.7</h1><p>Development snapshot, commit <b>%1</b>.</"
"p><p>За %2 битови CPU<br>Използва %3 %4<br>Работи с Qt библиотека: "
"%5<br>NAIF кърнърите са %7<br>Работна Qt версия: %6</p><p>Авторско право (C) "
"2001-2020 от Екипа на Celestia.<br>Celestia е безплатен софтуер. Може да се "
"разпространява и/или модифицира под условията на GNU General Public License, "
"който е публикуван от Free Software Foundation; версия 2 или всяка по-нова "
"версия на Лиценза (по Ваша преценка).</p><p>Сайт: <a href=\"https://celestia."
"space/\">https://celestia.space/</a><br>Форум: <a href=\"https://celestia."
"space/forum/\">https://celestia.space/forum/</a><br>GitHub проект: <a href="
"\"https://github.com/CelestiaProject/Celestia\">https://github.com/"
"CelestiaProject/Celestia</a></p></html>"
=======
"<html><h1>Celestia 1.7</h1><p>Development snapshot, commit "
"<b>%1</b>.</p><p>За %2 битови процесори<br>Използва %3 %4<br>Работи с Qt "
"библиотека: %5<br>NAIF кърнърите са %7<br>Работна Qt версия: "
"%6</p><p>Авторско право (C) 2001-2020, Екипа на Celestia.<br>Celestia е "
"безплатен софтуер. Може да се разпространява и/или модифицира под условията "
"на GNU General Public License, който е публикуван от Фондацията за свободен "
"софтуер; версия 2 или всяка по-нова версия на Лиценза (по Ваша "
"преценка).</p><p>Сайт: <a "
"href=\"https://celestia.space/\">https://celestia.space/</a><br>Форум: <a "
"href=\"https://celestia.space/forum/\">https://celestia.space/forum/</a><br>GitHub"
" проект: <a "
"href=\"https://github.com/CelestiaProject/Celestia\">https://github.com/CelestiaProject/Celestia</a></p></html>"
>>>>>>> 0c6ef0d0

#: ../src/celestia/qt/qtappwin.cpp:1039
msgid "Unknown compiler"
msgstr "Неизвестен компилатор"

#: ../src/celestia/qt/qtappwin.cpp:1043
msgid "supported"
msgstr "поддържан"

#: ../src/celestia/qt/qtappwin.cpp:1045
msgid "not supported"
msgstr "не поддържан"

#: ../src/celestia/qt/qtappwin.cpp:1048 ../src/celestia/qt/qtappwin.cpp:1443
#: ../src/celestia/win32/res/resource_strings.cpp:70
msgid "About Celestia"
msgstr "За Celestia"

#: ../src/celestia/qt/qtappwin.cpp:1067
#, qt-format
msgid "<b>%1 version:</b> %2"
msgstr "<b>%1 версия:</b> %2"

#: ../src/celestia/qt/qtappwin.cpp:1073
#, qt-format
msgid "<b>Vendor</b>: %1"
msgstr "<b>Доставчик</b>: %1"

#: ../src/celestia/qt/qtappwin.cpp:1079
#, qt-format
msgid "<b>Renderer:</b> %1"
msgstr "<b>Рендър:</b> %1"

#: ../src/celestia/qt/qtappwin.cpp:1086
#, qt-format
msgid "<b>%1 Version:</b> %2"
msgstr "<b>%1 Версия:</b> %2"

#: ../src/celestia/qt/qtappwin.cpp:1093
#, qt-format
msgid "<b>Max simultaneous textures:</b> %1"
msgstr "<b>Максимален брой текстури едновременно:</b> %1"

#: ../src/celestia/qt/qtappwin.cpp:1099
#, qt-format
msgid "<b>Maximum texture size:</b> %1"
msgstr "<b>Максимален размер на текстурите:</b> %1"

#: ../src/celestia/qt/qtappwin.cpp:1105
#, qt-format
msgid "<b>Point size range</b>: %1 - %2"
msgstr "<b>Диапазон на размера на точките</b>: %1 - %2"

#: ../src/celestia/qt/qtappwin.cpp:1111
#, qt-format
msgid "<b>Point size granularity</b>: %1"
msgstr "<b>Гранулация на размера на точките</b>: %1"

#: ../src/celestia/qt/qtappwin.cpp:1117
#, qt-format
msgid "<b>Max cube map size</b>: %1"
msgstr "<b>Максимален размер на кубичната карта</b>: %1"

#: ../src/celestia/qt/qtappwin.cpp:1123
#, qt-format
msgid "<b>Number of interpolators</b>: %1"
msgstr "<b>Брой на интерполаторите</b>: %1"

#: ../src/celestia/qt/qtappwin.cpp:1129
#, qt-format
msgid "<b>Max anisotropy filtering</b>: %1"
msgstr "<b>Максимално анизотропно филтриране</b>: %1"

#: ../src/celestia/qt/qtappwin.cpp:1139
msgid "<b>Supported extensions:</b><br>\n"
msgstr "<b>Поддържани разширения:</b><br>\n"

#: ../src/celestia/qt/qtappwin.cpp:1153
msgid "Renderer Info"
msgstr "Информация за рендъра"

#. ***** File menu *****
#: ../src/celestia/qt/qtappwin.cpp:1177
#: ../src/celestia/win32/res/resource_strings.cpp:1
msgid "&File"
msgstr "&Файл"

#: ../src/celestia/qt/qtappwin.cpp:1180
msgid "&Grab image"
msgstr "Запази изображение"

#: ../src/celestia/qt/qtappwin.cpp:1181
msgid "F10"
msgstr "F10"

#: ../src/celestia/qt/qtappwin.cpp:1186
msgid "Capture &video"
msgstr "Заснемане на видео"

#: ../src/celestia/qt/qtappwin.cpp:1191
msgid "Shift+F10"
msgstr "Shift+F10"

#: ../src/celestia/qt/qtappwin.cpp:1195
msgid "&Copy image"
msgstr "Копиране на изображение"

#: ../src/celestia/qt/qtappwin.cpp:1196
msgid "Ctrl+Shift+C"
msgstr "Ctrl+Shift+C"

#: ../src/celestia/qt/qtappwin.cpp:1202
#: ../src/celestia/win32/res/resource_strings.cpp:2
msgid "&Open Script..."
msgstr "Отвори скрипт..."

#: ../src/celestia/qt/qtappwin.cpp:1213
msgid "&Preferences..."
msgstr "Предпочитания..."

#: ../src/celestia/qt/qtappwin.cpp:1217
#: ../src/celestia/win32/res/resource_strings.cpp:7
msgid "E&xit"
msgstr "Изход"

#: ../src/celestia/qt/qtappwin.cpp:1218
msgid "Ctrl+Q"
msgstr "Ctrl+Q"

#. ***** Navigation menu *****
#: ../src/celestia/qt/qtappwin.cpp:1223
#: ../src/celestia/win32/res/resource_strings.cpp:8
msgid "&Navigation"
msgstr "&Навигация"

#: ../src/celestia/qt/qtappwin.cpp:1225
msgid "Select Sun"
msgstr "Избери Слънцето"

#: ../src/celestia/qt/qtappwin.cpp:1229
msgid "Center Selection"
msgstr "Центрирай селекцията"

#: ../src/celestia/qt/qtappwin.cpp:1233
msgid "Goto Selection"
msgstr "Отиди до селекцията"

#: ../src/celestia/qt/qtappwin.cpp:1237
#: ../src/celestia/win32/res/resource_strings.cpp:12
msgid "Goto Object..."
msgstr "Отиди до обект..."

#: ../src/celestia/qt/qtappwin.cpp:1241
msgid "Copy URL / console text"
msgstr "Копирай връзка / конзолен текст"

#: ../src/celestia/qt/qtappwin.cpp:1246
msgid "Paste URL / console text"
msgstr "Постави връзка / конзолен текст"

#. ***** Time menu *****
#: ../src/celestia/qt/qtappwin.cpp:1252
#: ../src/celestia/win32/res/resource_strings.cpp:21
msgid "&Time"
msgstr "&Време"

#: ../src/celestia/qt/qtappwin.cpp:1254
msgid "Set &time"
msgstr "Задай време"

#. ***** Display menu *****
#: ../src/celestia/qt/qtappwin.cpp:1262
msgid "&Display"
msgstr "&Дисплей"

#: ../src/celestia/qt/qtappwin.cpp:1268
msgid "Dee&p Sky Objects"
msgstr "Обекти от дълбокия космос"

#: ../src/celestia/qt/qtappwin.cpp:1274
msgid "&Shadows"
msgstr "Сенки"

#: ../src/celestia/qt/qtappwin.cpp:1285
#: ../src/celestia/win32/res/resource_strings.cpp:37
msgid "Star St&yle"
msgstr "Стил на звездите"

#: ../src/celestia/qt/qtappwin.cpp:1292
msgid "Texture &Resolution"
msgstr "Резолюция на текстурите"

#: ../src/celestia/qt/qtappwin.cpp:1297
msgid "&FPS control"
msgstr "Управление на ЧКС"

#. ***** Bookmark menu *****
#: ../src/celestia/qt/qtappwin.cpp:1314
#: ../src/celestia/win32/res/resource_strings.cpp:60
msgid "&Bookmarks"
msgstr "&Отметки"

#. ***** View menu *****
#: ../src/celestia/qt/qtappwin.cpp:1317
#: ../src/celestia/win32/res/resource_strings.cpp:53
msgid "&View"
msgstr "&Изглед"

#. ***** MultiView menu *****
#: ../src/celestia/qt/qtappwin.cpp:1320
msgid "&MultiView"
msgstr "&Мулти Изглед"

#: ../src/celestia/qt/qtappwin.cpp:1323
msgid "Split view vertically"
msgstr "Раздели изгледа вертикално"

#: ../src/celestia/qt/qtappwin.cpp:1324
msgid "Ctrl+R"
msgstr "Ctrl+R"

#: ../src/celestia/qt/qtappwin.cpp:1329
msgid "Split view horizontally"
msgstr "Раздели изгледа хоризонтално"

#: ../src/celestia/qt/qtappwin.cpp:1330
msgid "Ctrl+U"
msgstr "Ctrl+U"

#: ../src/celestia/qt/qtappwin.cpp:1335
msgid "Cycle views"
msgstr "Превърти изгледите"

#: ../src/celestia/qt/qtappwin.cpp:1336
msgid "Tab"
msgstr "Tab"

#: ../src/celestia/qt/qtappwin.cpp:1341
msgid "Single view"
msgstr "Единичен изглед"

#: ../src/celestia/qt/qtappwin.cpp:1342
msgid "Ctrl+D"
msgstr "Ctrl+D"

#: ../src/celestia/qt/qtappwin.cpp:1347
msgid "Delete view"
msgstr "Изтрий изгледа"

#: ../src/celestia/qt/qtappwin.cpp:1348
#: ../src/celestia/win32/res/resource_strings.cpp:142
msgid "Delete"
msgstr "Изтрий"

#: ../src/celestia/qt/qtappwin.cpp:1354
msgid "Frames visible"
msgstr "Видими кадри"

#: ../src/celestia/qt/qtappwin.cpp:1375
msgid "Active frame visible"
msgstr "Видим активен кадър"

#: ../src/celestia/qt/qtappwin.cpp:1391
msgid "Synchronize time"
msgstr "Синхронизирай времето"

#. ***** Help Menu *****
#: ../src/celestia/qt/qtappwin.cpp:1432
#: ../src/celestia/win32/res/resource_strings.cpp:63
msgid "&Help"
msgstr "&Помощ"

#: ../src/celestia/qt/qtappwin.cpp:1434
msgid "Celestia Manual"
msgstr "Ръководство за Celestia"

#: ../src/celestia/qt/qtappwin.cpp:1439
msgid "OpenGL Info"
msgstr "Информация за OpenGL"

#: ../src/celestia/qt/qtappwin.cpp:1459
msgid "Add Bookmark..."
msgstr "Добави отметка..."

#: ../src/celestia/qt/qtappwin.cpp:1463
msgid "Organize Bookmarks..."
msgstr "Организирай отметките..."

#: ../src/celestia/qt/qtappwin.cpp:1501
msgid "Set custom FPS"
msgstr "Задай персонализирана ЧКС"

#: ../src/celestia/qt/qtappwin.cpp:1502
msgid "FPS value"
msgstr "Величина на ЧКС"

#: ../src/celestia/qt/qtappwin.cpp:1522
#, qt-format
msgid ""
"Loading data files: %1\n"
"\n"
msgstr ""
"Зареждане на файлове с данни: %1\n"
"\n"

#: ../src/celestia/qt/qtappwin.cpp:1533
#: ../src/celestia/win32/res/resource_strings.cpp:3
msgid "Scripts"
msgstr "Скриптове"

#: ../src/celestia/qt/qtbookmark.cpp:395
msgid "Title"
msgstr "Заглавие"

#: ../src/celestia/qt/qtbookmark.cpp:397
msgid "Description"
msgstr "Описание"

#: ../src/celestia/qt/qtbookmark.cpp:582
msgid "Bookmarks Menu"
msgstr "Меню с отметки"

#: ../src/celestia/qt/qtbookmark.cpp:583
msgid "Add bookmarks to this folder to see them in the bookmarks menu."
msgstr "Добави отметките в тази папка за да се появят в менюто с отметки."

#: ../src/celestia/qt/qtbookmark.cpp:588
msgid "Bookmarks Toolbar"
msgstr "Лента с отметки"

#: ../src/celestia/qt/qtbookmark.cpp:589
msgid "Add bookmarks to this folder to see them in the bookmarks toolbar."
msgstr "Добави отметките в тази папка за да се появят в лентата с отметки."

#: ../src/celestia/qt/qtbookmark.cpp:603
msgid "Error reading bookmarks file"
msgstr "Грешка при четене на файла с отметки"

#: ../src/celestia/qt/qtbookmark.cpp:720
msgid "Bookmarks"
msgstr "Отметки"

#: ../src/celestia/qt/qtbookmark.cpp:833
msgid "Current simulation time"
msgstr "Текущо време за симулация"

#: ../src/celestia/qt/qtbookmark.cpp:834
msgid "Simulation time at activation"
msgstr "Време за симулация при активиране"

#: ../src/celestia/qt/qtbookmark.cpp:835
msgid "System time at activation"
msgstr "Системно време при активиране"

#. i18n: file: ../src/celestia/qt/newbookmarkfolder.ui:13
#. i18n: ectx: property (windowTitle), widget (QDialog, newBookmarkFolderDialog)
#. i18n: file: ../src/celestia/qt/organizebookmarks.ui:24
#. i18n: ectx: property (text), widget (QPushButton, newFolderButton)
#: ../src/celestia/qt/qtbookmark.cpp:880 ../src/celestia/qt/rc.cpp:39
#: ../src/celestia/qt/rc.cpp:54
msgid "New Folder"
msgstr "Нова папка"

#. Create the render flags actions
#: ../src/celestia/qt/qtcelestiaactions.cpp:26
msgid "Eq"
msgstr "Екв."

#: ../src/celestia/qt/qtcelestiaactions.cpp:27
msgid "Equatorial coordinate grid"
msgstr "Екваториална координатна мрежа"

#: ../src/celestia/qt/qtcelestiaactions.cpp:31
msgid "Ga"
msgstr "Гал."

#: ../src/celestia/qt/qtcelestiaactions.cpp:32
msgid "Galactic coordinate grid"
msgstr "Галактическа координатна мрежа"

#: ../src/celestia/qt/qtcelestiaactions.cpp:36
msgid "Ec"
msgstr "Екл."

#: ../src/celestia/qt/qtcelestiaactions.cpp:37
msgid "Ecliptic coordinate grid"
msgstr "Еклиптична координатна мрежа"

#: ../src/celestia/qt/qtcelestiaactions.cpp:41
msgid "Hz"
msgstr "Хор."

#: ../src/celestia/qt/qtcelestiaactions.cpp:42
msgid "Horizontal coordinate grid"
msgstr "Хоризонтална координатна мрежа"

#: ../src/celestia/qt/qtcelestiaactions.cpp:46
msgid "Ecl"
msgstr "Еклипт."

#. i18n: file: ../src/celestia/qt/preferences.ui:461
#. i18n: ectx: property (text), widget (QCheckBox, eclipticLineCheck)
#: ../src/celestia/qt/qtcelestiaactions.cpp:47 ../src/celestia/qt/rc.cpp:210
msgid "Ecliptic line"
msgstr "Еклиптична линия"

#: ../src/celestia/qt/qtcelestiaactions.cpp:51
msgid "M"
msgstr "М"

#. i18n: file: ../src/celestia/qt/preferences.ui:454
#. i18n: ectx: property (text), widget (QCheckBox, markersCheck)
#. Controls for marking selected objects
#: ../src/celestia/qt/qtcelestiaactions.cpp:52
#: ../src/celestia/qt/qtcelestialbrowser.cpp:561
#: ../src/celestia/qt/qtdeepskybrowser.cpp:481
#: ../src/celestia/qt/qtsolarsystembrowser.cpp:774
#: ../src/celestia/qt/rc.cpp:207
msgid "Markers"
msgstr "Маркери"

#: ../src/celestia/qt/qtcelestiaactions.cpp:56
msgid "C"
msgstr "С"

#. i18n: file: ../src/celestia/qt/preferences.ui:405
#. i18n: ectx: property (title), widget (QGroupBox, constellationsGroupBox)
#. i18n: file: ../src/celestia/qt/preferences.ui:583
#. i18n: ectx: property (text), widget (QCheckBox, constellationLabelsCheck)
#: ../src/celestia/qt/qtcelestiaactions.cpp:57
#: ../src/celestia/qt/qtcelestiaactions.cpp:123 ../src/celestia/qt/rc.cpp:192
#: ../src/celestia/qt/rc.cpp:255
#: ../src/celestia/win32/res/resource_strings.cpp:176
msgid "Constellations"
msgstr "Съзвездия"

#: ../src/celestia/qt/qtcelestiaactions.cpp:61
msgid "B"
msgstr "Очерт."

#: ../src/celestia/qt/qtcelestiaactions.cpp:62
msgid "Constellation boundaries"
msgstr "Очертания на съзвездията"

#: ../src/celestia/qt/qtcelestiaactions.cpp:66
msgid "O"
msgstr "О"

#. i18n: file: ../src/celestia/qt/preferences.ui:236
#. i18n: ectx: property (title), widget (QGroupBox, orbitsGroupBox)
#: ../src/celestia/qt/qtcelestiaactions.cpp:67 ../src/celestia/qt/rc.cpp:141
msgid "Orbits"
msgstr "Орбити"

#. Skip sorting if we are dealing with the planets in our own Solar System.
#. i18n: file: ../src/celestia/qt/preferences.ui:49
#. i18n: ectx: property (text), widget (QCheckBox, planetsCheck)
#. i18n: file: ../src/celestia/qt/preferences.ui:286
#. i18n: ectx: property (text), widget (QCheckBox, planetOrbitsCheck)
#. i18n: file: ../src/celestia/qt/preferences.ui:506
#. i18n: ectx: property (text), widget (QCheckBox, planetLabelsCheck)
#: ../src/celestia/qt/qtcelestiaactions.cpp:84
#: ../src/celestia/qt/qtcelestiaactions.cpp:111
#: ../src/celestia/qt/qtselectionpopup.cpp:387
#: ../src/celestia/qt/qtsolarsystembrowser.cpp:581 ../src/celestia/qt/rc.cpp:75
#: ../src/celestia/qt/rc.cpp:156 ../src/celestia/qt/rc.cpp:222
#: ../src/celestia/win32/winmain.cpp:1449
#: ../src/celestia/win32/winmain.cpp:1484
#: ../src/celestia/win32/winmain.cpp:1601
msgid "Planets"
msgstr "Планети"

#: ../src/celestia/qt/qtcelestiaactions.cpp:85
#: ../src/celestia/qt/qtcelestiaactions.cpp:112
msgid "Dwarf Planets"
msgstr "Планети джуджета"

#. i18n: file: ../src/celestia/qt/preferences.ui:63
#. i18n: ectx: property (text), widget (QCheckBox, moonsCheck)
#. i18n: file: ../src/celestia/qt/preferences.ui:300
#. i18n: ectx: property (text), widget (QCheckBox, moonOrbitsCheck)
#. i18n: file: ../src/celestia/qt/preferences.ui:520
#. i18n: ectx: property (text), widget (QCheckBox, moonLabelsCheck)
#: ../src/celestia/qt/qtcelestiaactions.cpp:86
#: ../src/celestia/qt/qtcelestiaactions.cpp:113
#: ../src/celestia/qt/qtselectionpopup.cpp:393
#: ../src/celestia/qt/qtsolarsystembrowser.cpp:583 ../src/celestia/qt/rc.cpp:81
#: ../src/celestia/qt/rc.cpp:162 ../src/celestia/qt/rc.cpp:228
#: ../src/celestia/win32/winmain.cpp:1447
msgid "Moons"
msgstr "Луни"

#: ../src/celestia/qt/qtcelestiaactions.cpp:87
#: ../src/celestia/qt/qtcelestiaactions.cpp:114
msgid "Minor Moons"
msgstr "Астероидни спътници"

#. i18n: file: ../src/celestia/qt/preferences.ui:77
#. i18n: ectx: property (text), widget (QCheckBox, asteroidsCheck)
#. i18n: file: ../src/celestia/qt/preferences.ui:314
#. i18n: ectx: property (text), widget (QCheckBox, asteroidOrbitsCheck)
#. i18n: file: ../src/celestia/qt/preferences.ui:534
#. i18n: ectx: property (text), widget (QCheckBox, asteroidLabelsCheck)
#: ../src/celestia/qt/qtcelestiaactions.cpp:88
#: ../src/celestia/qt/qtcelestiaactions.cpp:115
#: ../src/celestia/qt/qtselectionpopup.cpp:399
#: ../src/celestia/qt/qtsolarsystembrowser.cpp:742 ../src/celestia/qt/rc.cpp:87
#: ../src/celestia/qt/rc.cpp:168 ../src/celestia/qt/rc.cpp:234
#: ../src/celestia/win32/winmain.cpp:1441
msgid "Asteroids"
msgstr "Астероиди"

#. i18n: file: ../src/celestia/qt/preferences.ui:84
#. i18n: ectx: property (text), widget (QCheckBox, cometsCheck)
#. i18n: file: ../src/celestia/qt/preferences.ui:321
#. i18n: ectx: property (text), widget (QCheckBox, cometOrbitsCheck)
#. i18n: file: ../src/celestia/qt/preferences.ui:541
#. i18n: ectx: property (text), widget (QCheckBox, cometLabelsCheck)
#: ../src/celestia/qt/qtcelestiaactions.cpp:89
#: ../src/celestia/qt/qtcelestiaactions.cpp:116
#: ../src/celestia/qt/qtselectionpopup.cpp:402
#: ../src/celestia/qt/qtsolarsystembrowser.cpp:750 ../src/celestia/qt/rc.cpp:90
#: ../src/celestia/qt/rc.cpp:171 ../src/celestia/qt/rc.cpp:237
#: ../src/celestia/win32/winmain.cpp:1443
msgid "Comets"
msgstr "Комети"

#. i18n: file: ../src/celestia/qt/preferences.ui:91
#. i18n: ectx: property (text), widget (QCheckBox, spacecraftsCheck)
#. i18n: file: ../src/celestia/qt/preferences.ui:328
#. i18n: ectx: property (text), widget (QCheckBox, spacecraftOrbitsCheck)
#. i18n: file: ../src/celestia/qt/preferences.ui:548
#. i18n: ectx: property (text), widget (QCheckBox, spacecraftLabelsCheck)
#: ../src/celestia/qt/qtcelestiaactions.cpp:90
#: ../src/celestia/qt/qtcelestiaactions.cpp:117
#: ../src/celestia/qt/qtsolarsystembrowser.cpp:746 ../src/celestia/qt/rc.cpp:93
#: ../src/celestia/qt/rc.cpp:174 ../src/celestia/qt/rc.cpp:240
msgid "Spacecrafts"
msgstr "Космически апарати"

#. Label actions
#: ../src/celestia/qt/qtcelestiaactions.cpp:106
msgid "L"
msgstr "Н"

#. i18n: file: ../src/celestia/qt/preferences.ui:487
#. i18n: ectx: attribute (title), widget (QWidget, labelsTab)
#. i18n: file: ../src/celestia/qt/preferences.ui:493
#. i18n: ectx: property (title), widget (QGroupBox, labelsGroupBox)
#: ../src/celestia/qt/qtcelestiaactions.cpp:107 ../src/celestia/qt/rc.cpp:213
#: ../src/celestia/qt/rc.cpp:216
msgid "Labels"
msgstr "Надписи"

#. i18n: file: ../src/celestia/qt/preferences.ui:98
#. i18n: ectx: property (text), widget (QCheckBox, galaxiesCheck)
#. i18n: file: ../src/celestia/qt/preferences.ui:555
#. i18n: ectx: property (text), widget (QCheckBox, galaxyLabelsCheck)
#: ../src/celestia/qt/qtcelestiaactions.cpp:118
#: ../src/celestia/qt/qtcelestiaactions.cpp:142
#: ../src/celestia/qt/qtdeepskybrowser.cpp:443 ../src/celestia/qt/rc.cpp:96
#: ../src/celestia/qt/rc.cpp:243
msgid "Galaxies"
msgstr "Галактики"

#. galaxiesAction->setShortcut(QString("U"));
#. Buttons to select filtering criterion for dsos
#: ../src/celestia/qt/qtcelestiaactions.cpp:119
#: ../src/celestia/qt/qtcelestiaactions.cpp:144
#: ../src/celestia/qt/qtdeepskybrowser.cpp:439
msgid "Globulars"
msgstr "Кълбовидни звездни купове"

#. i18n: file: ../src/celestia/qt/preferences.ui:112
#. i18n: ectx: property (text), widget (QCheckBox, openClustersCheck)
#. i18n: file: ../src/celestia/qt/preferences.ui:569
#. i18n: ectx: property (text), widget (QCheckBox, openClusterLabelsCheck)
#: ../src/celestia/qt/qtcelestiaactions.cpp:120 ../src/celestia/qt/rc.cpp:102
#: ../src/celestia/qt/rc.cpp:249
msgid "Open clusters"
msgstr "Разсеяни звездни купове"

#. i18n: file: ../src/celestia/qt/preferences.ui:105
#. i18n: ectx: property (text), widget (QCheckBox, nebulaeCheck)
#. i18n: file: ../src/celestia/qt/preferences.ui:562
#. i18n: ectx: property (text), widget (QCheckBox, nebulaLabelsCheck)
#: ../src/celestia/qt/qtcelestiaactions.cpp:121
#: ../src/celestia/qt/qtcelestiaactions.cpp:146
#: ../src/celestia/qt/qtdeepskybrowser.cpp:447 ../src/celestia/qt/rc.cpp:99
#: ../src/celestia/qt/rc.cpp:246
msgid "Nebulae"
msgstr "Мъглявини"

#. i18n: file: ../src/celestia/qt/preferences.ui:606
#. i18n: ectx: property (title), widget (QGroupBox, locationsGroupBox)
#: ../src/celestia/qt/qtcelestiaactions.cpp:122 ../src/celestia/qt/rc.cpp:258
#: ../src/celestia/win32/res/resource_strings.cpp:129
msgid "Locations"
msgstr "Местоположения"

#: ../src/celestia/qt/qtcelestiaactions.cpp:145
#: ../src/celestia/qt/qtdeepskybrowser.cpp:451
msgid "Open Clusters"
msgstr "Разсеяни звездни купове"

#. i18n: file: ../src/celestia/qt/preferences.ui:155
#. i18n: ectx: property (text), widget (QCheckBox, cloudsCheck)
#: ../src/celestia/qt/qtcelestiaactions.cpp:153 ../src/celestia/qt/rc.cpp:114
msgid "Clouds"
msgstr "Облаци"

#. cloudsAction->setShortcut(QString("I"));
#: ../src/celestia/qt/qtcelestiaactions.cpp:155
msgid "Night Side Lights"
msgstr "Нощни светлини"

#: ../src/celestia/qt/qtcelestiaactions.cpp:157
msgid "Comet Tails"
msgstr "Опашки на комети"

#. i18n: file: ../src/celestia/qt/preferences.ui:148
#. i18n: ectx: property (text), widget (QCheckBox, atmospheresCheck)
#: ../src/celestia/qt/qtcelestiaactions.cpp:158 ../src/celestia/qt/rc.cpp:111
msgid "Atmospheres"
msgstr "Атмосфери"

#: ../src/celestia/qt/qtcelestiaactions.cpp:165
msgid "Ring Shadows"
msgstr "Сенки от пръстени"

#: ../src/celestia/qt/qtcelestiaactions.cpp:166
msgid "Eclipse Shadows"
msgstr "Сенки от затъмнения"

#: ../src/celestia/qt/qtcelestiaactions.cpp:168
msgid "Cloud Shadows"
msgstr "Сенки от облаци"

#. i18n: file: ../src/celestia/qt/preferences.ui:815
#. i18n: ectx: property (text), widget (QRadioButton, lowResolutionButton)
#: ../src/celestia/qt/qtcelestiaactions.cpp:173 ../src/celestia/qt/rc.cpp:309
msgid "Low"
msgstr "Ниска"

#. i18n: file: ../src/celestia/qt/preferences.ui:822
#. i18n: ectx: property (text), widget (QRadioButton, mediumResolutionButton)
#: ../src/celestia/qt/qtcelestiaactions.cpp:174 ../src/celestia/qt/rc.cpp:312
msgid "Medium"
msgstr "Средна"

#. i18n: file: ../src/celestia/qt/preferences.ui:829
#. i18n: ectx: property (text), widget (QRadioButton, highResolutionButton)
#: ../src/celestia/qt/qtcelestiaactions.cpp:175 ../src/celestia/qt/rc.cpp:315
msgid "High"
msgstr "Висока"

#: ../src/celestia/qt/qtcelestiaactions.cpp:185
msgid "Auto Magnitude"
msgstr "Автоматична звездна величина"

#: ../src/celestia/qt/qtcelestiaactions.cpp:187
msgid "Faintest visible magnitude based on field of view"
msgstr "Най-бледата видима звездна величина, базирана на зрителното поле"

#: ../src/celestia/qt/qtcelestiaactions.cpp:190
msgid "More Stars Visible"
msgstr "Повече видими звезди"

#: ../src/celestia/qt/qtcelestiaactions.cpp:193
msgid "Fewer Stars Visible"
msgstr "По-малко видими звезди"

#. i18n: file: ../src/celestia/qt/preferences.ui:946
#. i18n: ectx: property (text), widget (QRadioButton, pointStarsButton)
#: ../src/celestia/qt/qtcelestiaactions.cpp:199 ../src/celestia/qt/rc.cpp:333
msgid "Points"
msgstr "Точки"

#: ../src/celestia/qt/qtcelestiaactions.cpp:200
msgid "Fuzzy Points"
msgstr "Неясни точки"

#: ../src/celestia/qt/qtcelestiaactions.cpp:201
msgid "Scaled Discs"
msgstr "Мащабирани дискове"

#: ../src/celestia/qt/qtcelestiaactions.cpp:211
msgid "Light Time Delay"
msgstr "Корекция на забавянето на светлината"

#: ../src/celestia/qt/qtcelestiaactions.cpp:393
#, qt-format
msgid "Auto magnitude limit at 45 degrees: %L1"
msgstr "Автоматичен лимит на звездната величина при 45 градуса: %L1"

#: ../src/celestia/qt/qtcelestiaactions.cpp:400
#, qt-format
msgid "Magnitude limit: %L1"
msgstr "Лимит на звездната величина: %L1"

#: ../src/celestia/qt/qtcelestialbrowser.cpp:221
#: ../src/celestia/qt/qtdeepskybrowser.cpp:192
#: ../src/celestia/qt/qtsolarsystembrowser.cpp:654
#: ../src/celestia/win32/res/resource_strings.cpp:91
#: ../src/celestia/win32/winstarbrowser.cpp:60
msgid "Name"
msgstr "Име"

#: ../src/celestia/qt/qtcelestialbrowser.cpp:223
#: ../src/celestia/qt/qtdeepskybrowser.cpp:194
#: ../src/celestia/win32/winstarbrowser.cpp:61
msgid "Distance (ly)"
msgstr "Разстояние (сг)"

#: ../src/celestia/qt/qtcelestialbrowser.cpp:225
#: ../src/celestia/qt/qtdeepskybrowser.cpp:196
#: ../src/celestia/win32/winstarbrowser.cpp:62
msgid "App. mag"
msgstr "Видима зв. в."

#: ../src/celestia/qt/qtcelestialbrowser.cpp:227
#: ../src/celestia/win32/winstarbrowser.cpp:63
msgid "Abs. mag"
msgstr "Абс. зв. в."

#: ../src/celestia/qt/qtcelestialbrowser.cpp:229
#: ../src/celestia/qt/qtdeepskybrowser.cpp:198
#: ../src/celestia/qt/qtdeepskybrowser.cpp:467
#: ../src/celestia/qt/qtsolarsystembrowser.cpp:656
#: ../src/celestia/win32/winstarbrowser.cpp:64
msgid "Type"
msgstr "Тип"

#. Buttons to select filtering criterion for stars
#: ../src/celestia/qt/qtcelestialbrowser.cpp:517
msgid "Closest Stars"
msgstr "Най-близки звезди"

#: ../src/celestia/qt/qtcelestialbrowser.cpp:521
msgid "Brightest Stars"
msgstr "Най-ярки звезди"

#. Additional filtering controls
#: ../src/celestia/qt/qtcelestialbrowser.cpp:531
#: ../src/celestia/qt/qtdeepskybrowser.cpp:464
#: ../src/celestia/qt/qtsolarsystembrowser.cpp:758
msgid "Filter"
msgstr "Филтър"

#: ../src/celestia/qt/qtcelestialbrowser.cpp:534
msgid "With Planets"
msgstr "С планети"

#: ../src/celestia/qt/qtcelestialbrowser.cpp:538
msgid "Multiple Stars"
msgstr "Няколко звезди"

#: ../src/celestia/qt/qtcelestialbrowser.cpp:541
msgid "Barycenters"
msgstr "Центрове на масата"

#: ../src/celestia/qt/qtcelestialbrowser.cpp:547
msgid "Spectral Type"
msgstr "Спектрален клас"

#. End filtering controls
#: ../src/celestia/qt/qtcelestialbrowser.cpp:556
#: ../src/celestia/qt/qtdeepskybrowser.cpp:476
#: ../src/celestia/qt/qtsolarsystembrowser.cpp:765
msgid "Refresh"
msgstr "Опресни"

#: ../src/celestia/qt/qtcelestialbrowser.cpp:564
#: ../src/celestia/qt/qtdeepskybrowser.cpp:484
#: ../src/celestia/qt/qtsolarsystembrowser.cpp:777
msgid "Mark Selected"
msgstr "Маркирай избраните"

#: ../src/celestia/qt/qtcelestialbrowser.cpp:566
msgid "Mark stars selected in list view"
msgstr "Маркирай избраните звезди"

#: ../src/celestia/qt/qtcelestialbrowser.cpp:569
#: ../src/celestia/qt/qtdeepskybrowser.cpp:489
#: ../src/celestia/qt/qtsolarsystembrowser.cpp:782
msgid "Unmark Selected"
msgstr "Размаркирай избраните"

#: ../src/celestia/qt/qtcelestialbrowser.cpp:570
#: ../src/celestia/qt/qtsolarsystembrowser.cpp:783
msgid "Unmark stars selected in list view"
msgstr "Размаркирай избраните звезди"

#: ../src/celestia/qt/qtcelestialbrowser.cpp:574
#: ../src/celestia/qt/qtdeepskybrowser.cpp:494
#: ../src/celestia/qt/qtsolarsystembrowser.cpp:787
msgid "Clear Markers"
msgstr "Изчисти маркерите"

#: ../src/celestia/qt/qtcelestialbrowser.cpp:576
#: ../src/celestia/qt/qtdeepskybrowser.cpp:496
#: ../src/celestia/qt/qtsolarsystembrowser.cpp:789
msgid "Remove all existing markers"
msgstr "Премахни всички съществуващи маркери"

#: ../src/celestia/qt/qtcelestialbrowser.cpp:581
#: ../src/celestia/qt/qtdeepskybrowser.cpp:501
#: ../src/celestia/qt/qtsolarsystembrowser.cpp:794
msgid "None"
msgstr "Нищо"

#: ../src/celestia/qt/qtcelestialbrowser.cpp:582
#: ../src/celestia/qt/qtdeepskybrowser.cpp:502
#: ../src/celestia/qt/qtselectionpopup.cpp:243
#: ../src/celestia/qt/qtsolarsystembrowser.cpp:795
msgid "Diamond"
msgstr "Диамант"

#: ../src/celestia/qt/qtcelestialbrowser.cpp:583
#: ../src/celestia/qt/qtdeepskybrowser.cpp:503
#: ../src/celestia/qt/qtselectionpopup.cpp:244
#: ../src/celestia/qt/qtsolarsystembrowser.cpp:796
msgid "Triangle"
msgstr "Триъгълник"

#: ../src/celestia/qt/qtcelestialbrowser.cpp:584
#: ../src/celestia/qt/qtdeepskybrowser.cpp:504
#: ../src/celestia/qt/qtselectionpopup.cpp:245
#: ../src/celestia/qt/qtsolarsystembrowser.cpp:797
msgid "Square"
msgstr "Квадрат"

#: ../src/celestia/qt/qtcelestialbrowser.cpp:585
#: ../src/celestia/qt/qtdeepskybrowser.cpp:505
#: ../src/celestia/qt/qtselectionpopup.cpp:247
#: ../src/celestia/qt/qtsolarsystembrowser.cpp:798
msgid "Plus"
msgstr "Плюс"

#: ../src/celestia/qt/qtcelestialbrowser.cpp:586
#: ../src/celestia/qt/qtdeepskybrowser.cpp:506
#: ../src/celestia/qt/qtselectionpopup.cpp:248
#: ../src/celestia/qt/qtsolarsystembrowser.cpp:799
msgid "X"
msgstr "Х"

#: ../src/celestia/qt/qtcelestialbrowser.cpp:587
#: ../src/celestia/qt/qtdeepskybrowser.cpp:507
#: ../src/celestia/qt/qtselectionpopup.cpp:253
#: ../src/celestia/qt/qtsolarsystembrowser.cpp:800
msgid "Circle"
msgstr "Кръг"

#: ../src/celestia/qt/qtcelestialbrowser.cpp:588
#: ../src/celestia/qt/qtdeepskybrowser.cpp:508
#: ../src/celestia/qt/qtselectionpopup.cpp:249
#: ../src/celestia/qt/qtsolarsystembrowser.cpp:801
msgid "Left Arrow"
msgstr "Стрелка наляво"

#: ../src/celestia/qt/qtcelestialbrowser.cpp:589
#: ../src/celestia/qt/qtdeepskybrowser.cpp:509
#: ../src/celestia/qt/qtselectionpopup.cpp:250
#: ../src/celestia/qt/qtsolarsystembrowser.cpp:802
msgid "Right Arrow"
msgstr "Стрелка надясно"

#: ../src/celestia/qt/qtcelestialbrowser.cpp:590
#: ../src/celestia/qt/qtdeepskybrowser.cpp:510
#: ../src/celestia/qt/qtselectionpopup.cpp:251
#: ../src/celestia/qt/qtsolarsystembrowser.cpp:803
msgid "Up Arrow"
msgstr "Стрелка нагоре"

#: ../src/celestia/qt/qtcelestialbrowser.cpp:591
#: ../src/celestia/qt/qtdeepskybrowser.cpp:511
#: ../src/celestia/qt/qtselectionpopup.cpp:252
#: ../src/celestia/qt/qtsolarsystembrowser.cpp:804
msgid "Down Arrow"
msgstr "Стрелка надолу"

#: ../src/celestia/qt/qtcelestialbrowser.cpp:593
#: ../src/celestia/qt/qtdeepskybrowser.cpp:513
#: ../src/celestia/qt/qtsolarsystembrowser.cpp:806
msgid "Select marker symbol"
msgstr "Избери символа на маркера"

#: ../src/celestia/qt/qtcelestialbrowser.cpp:606
#: ../src/celestia/qt/qtdeepskybrowser.cpp:526
#: ../src/celestia/qt/qtsolarsystembrowser.cpp:819
msgid "Select marker size"
msgstr "Избери размера на маркера"

#: ../src/celestia/qt/qtcelestialbrowser.cpp:610
#: ../src/celestia/qt/qtdeepskybrowser.cpp:530
#: ../src/celestia/qt/qtsolarsystembrowser.cpp:823
msgid "Click to select marker color"
msgstr "Кликни за да избереш цвят на маркера"

#: ../src/celestia/qt/qtcelestialbrowser.cpp:613
#: ../src/celestia/qt/qtdeepskybrowser.cpp:533
#: ../src/celestia/qt/qtsolarsystembrowser.cpp:826
msgid "Label"
msgstr "Надпис"

#: ../src/celestia/qt/qtcelestialbrowser.cpp:677
#: ../src/celestia/qt/qtdeepskybrowser.cpp:585
#, qt-format
msgid "%1 objects found"
msgstr "%1 намерени обекта"

#: ../src/celestia/qt/qtdeepskybrowser.cpp:485
msgid "Mark DSOs selected in list view"
msgstr "Маркирай избраните ОДК"

#: ../src/celestia/qt/qtdeepskybrowser.cpp:490
msgid "Unmark DSOs selected in list view"
msgstr "Размаркирай избраните ОДК"

#: ../src/celestia/qt/qteventfinder.cpp:142
msgid "Eclipsed body"
msgstr "Затъмнено тяло"

#: ../src/celestia/qt/qteventfinder.cpp:144
msgid "Occulter"
msgstr "Затъмняващ обект"

#: ../src/celestia/qt/qteventfinder.cpp:146
msgid "Start time"
msgstr "Начално време"

#: ../src/celestia/qt/qteventfinder.cpp:148
#: ../src/celestia/win32/wineclipses.cpp:61
msgid "Duration"
msgstr "Продължителност"

#: ../src/celestia/qt/qteventfinder.cpp:239
msgid "Solar eclipses"
msgstr "Слънчеви затъмнения"

#: ../src/celestia/qt/qteventfinder.cpp:240
msgid "Lunar eclipses"
msgstr "Лунни затъмнения"

#: ../src/celestia/qt/qteventfinder.cpp:241
msgid "All eclipses"
msgstr "Всички затъмнения"

#. Search the search range box
#: ../src/celestia/qt/qteventfinder.cpp:249
msgid "Search range"
msgstr "Диапазон на търсенето"

#: ../src/celestia/qt/qteventfinder.cpp:279
msgid "Find eclipses"
msgstr "Търси затъмнения"

#: ../src/celestia/qt/qteventfinder.cpp:334
#, qt-format
msgid "%1 is not a valid object"
msgstr "%1 не е валиден обект"

#: ../src/celestia/qt/qteventfinder.cpp:346
msgid "End date is earlier than start date."
msgstr "Крайната дата е преди началната дата."

#: ../src/celestia/qt/qteventfinder.cpp:360
msgid "Finding eclipses..."
msgstr "Търсене на затъмнения..."

#: ../src/celestia/qt/qteventfinder.cpp:392
msgid "Set time to mid-eclipse"
msgstr "Задай времето по средата на затъмнение"

#: ../src/celestia/qt/qteventfinder.cpp:396
#, qt-format
msgid "Near %1"
msgstr "Близо до %1"

#: ../src/celestia/qt/qteventfinder.cpp:400
#: ../src/celestia/qt/qteventfinder.cpp:404
#, qt-format
msgid "From surface of %1"
msgstr "От повърхността на %1"

#: ../src/celestia/qt/qteventfinder.cpp:408
#, qt-format
msgid "Behind %1"
msgstr "Зад %1"

#: ../src/celestia/qt/qtinfopanel.cpp:77
msgid "Error: no object selected!\n"
msgstr "Грешка: не е избран обект!\n"

#: ../src/celestia/qt/qtinfopanel.cpp:88
#: ../src/celestia/qt/qtselectionpopup.cpp:159
msgid "Info"
msgstr "Информация"

#: ../src/celestia/qt/qtinfopanel.cpp:113
#, qt-format
msgid "Web info: %1"
msgstr "Интернет информация: %1"

#: ../src/celestia/qt/qtinfopanel.cpp:129
#, qt-format
msgid "<b>Equatorial radius:</b> %L1 %2"
msgstr "<b>Екваториален радиус</b> %L1 %2"

#: ../src/celestia/qt/qtinfopanel.cpp:131
#, qt-format
msgid "<b>Size:</b> %L1 %2"
msgstr "<b>Размер:</b> %L1 %2"

#: ../src/celestia/qt/qtinfopanel.cpp:136
msgid "<b>Oblateness: "
msgstr "<b>Сплеснатост: "

#: ../src/celestia/qt/qtinfopanel.cpp:171
#, qt-format
msgid "<b>Sidereal rotation period:</b> %L1 %2"
msgstr "<b>Звезден ден:</b> %L1 %2"

#: ../src/celestia/qt/qtinfopanel.cpp:174
#, qt-format
msgid "<b>Length of day:</b> %L1 %2"
msgstr "<b>Продължителност на деня:</b> %L1 %2"

#: ../src/celestia/qt/qtinfopanel.cpp:200
msgid "years"
msgstr "години"

#: ../src/celestia/qt/qtinfopanel.cpp:205
msgid "<b>Has rings</b>"
msgstr "<b>Има пръстени</b>"

#: ../src/celestia/qt/qtinfopanel.cpp:207
msgid "<b>Has atmosphere</b>"
msgstr "<b>Има атмосфера</b>"

#: ../src/celestia/qt/qtinfopanel.cpp:215
#, qt-format
msgid "<b>Start:</b> %1"
msgstr "<b>Начало:</b> %1"

#: ../src/celestia/qt/qtinfopanel.cpp:218
#, qt-format
msgid "<b>End:</b> %1"
msgstr "<b>Край:</b> %1"

#: ../src/celestia/qt/qtinfopanel.cpp:220
msgid "Orbit information"
msgstr "Орбитална информация"

#: ../src/celestia/qt/qtinfopanel.cpp:221
#, qt-format
msgid "Osculating elements for %1"
msgstr "Оскулационни елементи за %1"

#. stream << "<i>[ Orbit reference plane info goes here ]</i><br>\n";
#: ../src/celestia/qt/qtinfopanel.cpp:224
#, qt-format
msgid "<b>Period:</b> %L1 %2"
msgstr "<b>Период:</b> %L1 %2"

#: ../src/celestia/qt/qtinfopanel.cpp:229
msgid "AU"
msgstr "АЕ"

#: ../src/celestia/qt/qtinfopanel.cpp:237
#, qt-format
msgid "<b>Semi-major axis:</b> %L1 %2"
msgstr "<b>Полуголяма ос:</b> %L1 %2"

#: ../src/celestia/qt/qtinfopanel.cpp:238
#, qt-format
msgid "<b>Eccentricity:</b> %L1"
msgstr "<b>Ексцентрицитет:</b> %L1"

#: ../src/celestia/qt/qtinfopanel.cpp:239
#, qt-format
msgid "<b>Inclination:</b> %L1%2"
msgstr "<b>Наклон:</b> %L1%2"

#: ../src/celestia/qt/qtinfopanel.cpp:240
#, qt-format
msgid "<b>Pericenter distance:</b> %L1 %2"
msgstr "<b>Разстояние до перицентъра:</b> %L1 %2"

#: ../src/celestia/qt/qtinfopanel.cpp:241
#, qt-format
msgid "<b>Apocenter distance:</b> %L1 %2"
msgstr "<b>Разстояние до апоцентъра:</b> %L1 %2"

#: ../src/celestia/qt/qtinfopanel.cpp:243
#, qt-format
msgid "<b>Ascending node:</b> %L1%2"
msgstr "<b>Възходящ възел:</b> %L1%2"

#: ../src/celestia/qt/qtinfopanel.cpp:244
#, qt-format
msgid "<b>Argument of periapsis:</b> %L1%2"
msgstr "<b>Параметър на перихелия:</b> %L1%2"

#: ../src/celestia/qt/qtinfopanel.cpp:245
#, qt-format
msgid "<b>Mean anomaly:</b> %L1%2"
msgstr "<b>Средна аномалия:</b> %L1%2"

#: ../src/celestia/qt/qtinfopanel.cpp:246
#, qt-format
msgid "<b>Period (calculated):</b> %L1 %2"
msgstr "<b>Период (изчислен):</b> %L1 %2"

#: ../src/celestia/qt/qtinfopanel.cpp:286
#: ../src/celestia/qt/qtinfopanel.cpp:309
#, qt-format
msgid "<b>RA:</b> %L1h %L2m %L3s"
msgstr "<b>α:</b> %L1h %L2m %L3s"

#: ../src/celestia/qt/qtinfopanel.cpp:290
#: ../src/celestia/qt/qtinfopanel.cpp:313
#, qt-format
msgid "<b>Dec:</b> %L1%2 %L3' %L4\""
msgstr "<b>δ:</b> %L1%2 %L3' %L4\""

#: ../src/celestia/qt/qtinfopanel.cpp:320
#, qt-format
msgid "<b>L:</b> %L1%2 %L3' %L4\""
msgstr "<b>L:</b> %L1%2 %L3' %L4\""

#: ../src/celestia/qt/qtinfopanel.cpp:323
#, qt-format
msgid "<b>B:</b> %L1%2 %L3' %L4\""
msgstr "<b>B:</b> %L1%2 %L3' %L4\""

#: ../src/celestia/qt/qtpreferencesdialog.cpp:174
msgid "OpenGL 2.0"
msgstr "OpenGL 2.0"

#: ../src/celestia/qt/qtpreferencesdialog.cpp:178
msgid "OpenGL 2.1"
msgstr "OpenGL 2.1"

#: ../src/celestia/qt/qtpreferencesdialog.cpp:217
msgid "Blackbody D65"
msgstr "Цветови стандарт D65"

#: ../src/celestia/qt/qtpreferencesdialog.cpp:218
msgid "Classic colors"
msgstr "Класически цветове"

#: ../src/celestia/qt/qtpreferencesdialog.cpp:224
msgid "Local format"
msgstr "Местен формат"

#: ../src/celestia/qt/qtpreferencesdialog.cpp:226
msgid "Time zone name"
msgstr "Име на часовата зона"

#: ../src/celestia/qt/qtpreferencesdialog.cpp:227
msgid "UTC offset"
msgstr "UTC отклонение"

#: ../src/celestia/qt/qtselectionpopup.cpp:77
#, qt-format
msgid "Start: %1"
msgstr "Начало: %1"

#: ../src/celestia/qt/qtselectionpopup.cpp:86
#, qt-format
msgid "End: %1"
msgstr "Край: %1"

#: ../src/celestia/qt/qtselectionpopup.cpp:116
msgid "Distance: "
msgstr "Разстояние: "

#: ../src/celestia/qt/qtselectionpopup.cpp:122
msgid "Abs (app) mag: "
msgstr "Абс. (видима) зв. в.: "

#: ../src/celestia/qt/qtselectionpopup.cpp:125
msgid "Class: "
msgstr "Спектрален клас: "

#: ../src/celestia/qt/qtselectionpopup.cpp:136
msgid "&Select"
msgstr "Избери"

#: ../src/celestia/qt/qtselectionpopup.cpp:140
#: ../src/celestia/win32/res/resource_strings.cpp:157
#: ../src/celestia/win32/res/resource_strings.cpp:161
msgid "&Center"
msgstr "Центрирай"

#: ../src/celestia/qt/qtselectionpopup.cpp:144
#: ../src/celestia/win32/winmain.cpp:1541
#: ../src/celestia/win32/winmain.cpp:1589
#: ../src/celestia/win32/winmain.cpp:1612
msgid "&Goto"
msgstr "Отиди"

#: ../src/celestia/qt/qtselectionpopup.cpp:148
#: ../src/celestia/win32/winmain.cpp:1542
#: ../src/celestia/win32/winmain.cpp:1613
msgid "&Follow"
msgstr "Следвай"

#: ../src/celestia/qt/qtselectionpopup.cpp:154
msgid "S&ynch Orbit"
msgstr "Синхронизирай с орбитата"

#: ../src/celestia/qt/qtselectionpopup.cpp:165
msgid "Visible"
msgstr "Видим"

#: ../src/celestia/qt/qtselectionpopup.cpp:178
#: ../src/celestia/win32/winmain.cpp:1626
msgid "&Unmark"
msgstr "Размаркирай"

#: ../src/celestia/qt/qtselectionpopup.cpp:196
msgid "Select Primary Body"
msgstr "Избери главното тяло"

#: ../src/celestia/qt/qtselectionpopup.cpp:246
msgid "Filled Square"
msgstr "Запълнен квадрат"

#: ../src/celestia/qt/qtselectionpopup.cpp:254
msgid "Disk"
msgstr "Диск"

#: ../src/celestia/qt/qtselectionpopup.cpp:257
#: ../src/celestia/win32/winmain.cpp:1628
msgid "&Mark"
msgstr "Маркирай"

#: ../src/celestia/qt/qtselectionpopup.cpp:274
#: ../src/celestia/win32/winmain.cpp:1546
msgid "&Reference Marks"
msgstr "Референтни марки"

#: ../src/celestia/qt/qtselectionpopup.cpp:276
msgid "Show &Body Axes"
msgstr "Покажи осите на телата"

#: ../src/celestia/qt/qtselectionpopup.cpp:282
msgid "Show &Frame Axes"
msgstr "Покажи осите на кадъра"

#: ../src/celestia/qt/qtselectionpopup.cpp:288
msgid "Show &Sun Direction"
msgstr "Покажи посоката на Слънцето"

#: ../src/celestia/qt/qtselectionpopup.cpp:294
msgid "Show &Velocity Vector"
msgstr "Покажи вектора на ускорението"

#: ../src/celestia/qt/qtselectionpopup.cpp:300
msgid "Show S&pin Vector"
msgstr "Покажи вектора на завъртането"

#. Only show the frame center menu item if the selection orbits another
#. a non-stellar object. If it orbits a star, this is generally identical
#. to the sun direction entry.
#: ../src/celestia/qt/qtselectionpopup.cpp:312
#, qt-format
msgid "Show &Direction to %1"
msgstr "Покажи посоката на %1"

#: ../src/celestia/qt/qtselectionpopup.cpp:319
msgid "Show Planetographic &Grid"
msgstr "Покажи планетографската мрежа"

#: ../src/celestia/qt/qtselectionpopup.cpp:325
msgid "Show &Terminator"
msgstr "Покажи терминатора"

#: ../src/celestia/qt/qtselectionpopup.cpp:343
#: ../src/celestia/win32/winmain.cpp:1576
msgid "&Alternate Surfaces"
msgstr "Алтернативни повърхности"

#: ../src/celestia/qt/qtselectionpopup.cpp:344
msgid "Normal"
msgstr "Нормално"

#. i18n: file: ../src/celestia/qt/preferences.ui:56
#. i18n: ectx: property (text), widget (QCheckBox, dwarfPlanetsCheck)
#. i18n: file: ../src/celestia/qt/preferences.ui:293
#. i18n: ectx: property (text), widget (QCheckBox, dwarfPlanetOrbitsCheck)
#. i18n: file: ../src/celestia/qt/preferences.ui:513
#. i18n: ectx: property (text), widget (QCheckBox, dwarfPlanetLabelsCheck)
#: ../src/celestia/qt/qtselectionpopup.cpp:390 ../src/celestia/qt/rc.cpp:78
#: ../src/celestia/qt/rc.cpp:159 ../src/celestia/qt/rc.cpp:225
msgid "Dwarf planets"
msgstr "Планети джуджета"

#. i18n: file: ../src/celestia/qt/preferences.ui:70
#. i18n: ectx: property (text), widget (QCheckBox, minorMoonsCheck)
#. i18n: file: ../src/celestia/qt/preferences.ui:307
#. i18n: ectx: property (text), widget (QCheckBox, minorMoonOrbitsCheck)
#. i18n: file: ../src/celestia/qt/preferences.ui:527
#. i18n: ectx: property (text), widget (QCheckBox, minorMoonLabelsCheck)
#: ../src/celestia/qt/qtselectionpopup.cpp:396
#: ../src/celestia/qt/qtsolarsystembrowser.cpp:591 ../src/celestia/qt/rc.cpp:84
#: ../src/celestia/qt/rc.cpp:165 ../src/celestia/qt/rc.cpp:231
msgid "Minor moons"
msgstr "Астероидни спътници"

#: ../src/celestia/qt/qtselectionpopup.cpp:405
#: ../src/celestia/qt/qtsolarsystembrowser.cpp:562
#: ../src/celestia/qt/qtsolarsystembrowser.cpp:585
#: ../src/celestia/win32/winmain.cpp:1451
msgid "Spacecraft"
msgstr "Космически апарати"

#: ../src/celestia/qt/qtselectionpopup.cpp:408
#: ../src/celestia/qt/qtsolarsystembrowser.cpp:597
msgid "Other objects"
msgstr "Други обекти"

#: ../src/celestia/qt/qtsettimedialog.cpp:49
msgid "Set Time"
msgstr "Задай времето"

#: ../src/celestia/qt/qtsettimedialog.cpp:55
#: ../src/celestia/win32/res/resource_strings.cpp:148
msgid "Time Zone: "
msgstr "Часова зона: "

#: ../src/celestia/qt/qtsettimedialog.cpp:60
#: ../src/celestia/win32/wintime.cpp:94
msgid "Universal Time"
msgstr "Универсално време"

#: ../src/celestia/qt/qtsettimedialog.cpp:61
#: ../src/celestia/win32/wintime.cpp:95
msgid "Local Time"
msgstr "Местно време"

#: ../src/celestia/qt/qtsettimedialog.cpp:66
msgid "Select Time Zone"
msgstr "Избери часовата зона"

#: ../src/celestia/qt/qtsettimedialog.cpp:70
msgid "Date: "
msgstr "Дата: "

#: ../src/celestia/qt/qtsettimedialog.cpp:88
msgid "Set Year"
msgstr "Задай годината"

#: ../src/celestia/qt/qtsettimedialog.cpp:91
msgid "Set Month"
msgstr "Задай месеца"

#: ../src/celestia/qt/qtsettimedialog.cpp:94
msgid "Set Day"
msgstr "Задай деня"

#: ../src/celestia/qt/qtsettimedialog.cpp:98
msgid "Time: "
msgstr "Време: "

#: ../src/celestia/qt/qtsettimedialog.cpp:117
msgid "Set Hours"
msgstr "Задай часовете"

#: ../src/celestia/qt/qtsettimedialog.cpp:120
#: ../src/celestia/qt/qtsettimedialog.cpp:124
msgid ":"
msgstr ":"

#: ../src/celestia/qt/qtsettimedialog.cpp:121
msgid "Set Minutes"
msgstr "Задай минутите"

#: ../src/celestia/qt/qtsettimedialog.cpp:125
msgid "Set Seconds"
msgstr "Задай секундите"

#: ../src/celestia/qt/qtsettimedialog.cpp:129
#: ../src/celestia/win32/res/resource_strings.cpp:150
msgid "Julian Date: "
msgstr "Юлианова дата: "

#: ../src/celestia/qt/qtsettimedialog.cpp:141
msgid "Set Julian Date"
msgstr "Задай Юлиановата дата"

#: ../src/celestia/qt/qtsettimedialog.cpp:150
msgid "Set time"
msgstr "Задай времето"

#: ../src/celestia/qt/qtsolarsystembrowser.cpp:540
msgid "Barycenter"
msgstr "Център на масата"

#: ../src/celestia/qt/qtsolarsystembrowser.cpp:542
msgid "Star"
msgstr "Звезда"

#: ../src/celestia/qt/qtsolarsystembrowser.cpp:550
#: ../src/celestia/win32/wineclipses.cpp:57
msgid "Planet"
msgstr "Планета"

#: ../src/celestia/qt/qtsolarsystembrowser.cpp:552
msgid "Dwarf planet"
msgstr "Планета джудже"

#: ../src/celestia/qt/qtsolarsystembrowser.cpp:556
msgid "Minor moon"
msgstr "Астероиден спътник"

#: ../src/celestia/qt/qtsolarsystembrowser.cpp:558
msgid "Asteroid"
msgstr "Астероид"

#: ../src/celestia/qt/qtsolarsystembrowser.cpp:560
msgid "Comet"
msgstr "Комета"

#: ../src/celestia/qt/qtsolarsystembrowser.cpp:564
msgid "Reference point"
msgstr "Референтна точка"

#: ../src/celestia/qt/qtsolarsystembrowser.cpp:566
msgid "Component"
msgstr "Компонент"

#: ../src/celestia/qt/qtsolarsystembrowser.cpp:568
msgid "Surface feature"
msgstr "Повърхностна характеристика"

#: ../src/celestia/qt/qtsolarsystembrowser.cpp:572
msgid "Unknown"
msgstr "Неизвестно"

#: ../src/celestia/qt/qtsolarsystembrowser.cpp:587
msgid "Asteroids & comets"
msgstr "Астероиди и комети"

#: ../src/celestia/qt/qtsolarsystembrowser.cpp:589
msgid "Reference points"
msgstr "Референтни точки"

#: ../src/celestia/qt/qtsolarsystembrowser.cpp:593
msgid "Components"
msgstr "Елементи"

#: ../src/celestia/qt/qtsolarsystembrowser.cpp:595
msgid "Surface features"
msgstr "Повърхностни характеристики"

#. Buttons to select filtering criterion for objects
#: ../src/celestia/qt/qtsolarsystembrowser.cpp:738
msgid "Planets and moons"
msgstr "Планети и луни"

#: ../src/celestia/qt/qtsolarsystembrowser.cpp:769
msgid "Group objects by class"
msgstr "Групирай обектите по класове"

#: ../src/celestia/qt/qtsolarsystembrowser.cpp:779
msgid "Mark bodies selected in list view"
msgstr "Маркирай избраните тела"

#: ../src/celestia/qt/qttimetoolbar.cpp:31
#: ../src/celestia/qt/qttimetoolbar.cpp:46
msgid "Reverse time"
msgstr "Обърни времето"

#: ../src/celestia/qt/qttimetoolbar.cpp:33
#: ../src/celestia/qt/qttimetoolbar.cpp:48
msgid "10x slower"
msgstr "10 пъти по-бавно"

#: ../src/celestia/qt/qttimetoolbar.cpp:35
#: ../src/celestia/qt/qttimetoolbar.cpp:50
msgid "2x slower"
msgstr "2 пъти по-бавно"

#: ../src/celestia/qt/qttimetoolbar.cpp:37
#: ../src/celestia/qt/qttimetoolbar.cpp:52
msgid "Pause time"
msgstr "Паузирай времето"

#: ../src/celestia/qt/qttimetoolbar.cpp:41
#: ../src/celestia/qt/qttimetoolbar.cpp:56
msgid "2x faster"
msgstr "2 пъти по-бързо"

#: ../src/celestia/qt/qttimetoolbar.cpp:43
#: ../src/celestia/qt/qttimetoolbar.cpp:58
msgid "10x faster"
msgstr "10 пъти по-бързо"

#: ../src/celestia/qt/qttimetoolbar.cpp:60
msgid "Set to current time"
msgstr "Задай към текущото време"

#. i18n: file: ../src/celestia/qt/addbookmark.ui:16
#. i18n: ectx: property (windowTitle), widget (QDialog, addBookmarkDialog)
#: ../src/celestia/qt/rc.cpp:3
msgid "Bookmark Location"
msgstr "Местоположение на отметките"

#. i18n: file: ../src/celestia/qt/addbookmark.ui:24
#. i18n: ectx: property (text), widget (QLabel, label)
#: ../src/celestia/qt/rc.cpp:6
msgid "Bookmark name:"
msgstr "Име на отметката:"

#. i18n: file: ../src/celestia/qt/addbookmark.ui:37
#. i18n: ectx: property (text), widget (QLabel, label_2)
#. i18n: file: ../src/celestia/qt/newbookmarkfolder.ui:44
#. i18n: ectx: property (text), widget (QLabel, label_2)
#: ../src/celestia/qt/rc.cpp:9 ../src/celestia/qt/rc.cpp:45
msgid "Create in:"
msgstr "Създай в:"

#. i18n: file: ../src/celestia/qt/addbookmark.ui:44
#. i18n: ectx: property (text), widget (QLabel, label_3)
#: ../src/celestia/qt/rc.cpp:12
msgid "Time source:"
msgstr "Източник за времето:"

#. i18n: file: ../src/celestia/qt/gotoobjectdialog.ui:14
#. i18n: ectx: property (windowTitle), widget (QDialog, gotoObjectDialog)
#: ../src/celestia/qt/rc.cpp:15
msgid "Dialog"
msgstr "Диалог"

#. i18n: file: ../src/celestia/qt/gotoobjectdialog.ui:56
#. i18n: ectx: property (text), widget (QLabel, label)
#: ../src/celestia/qt/rc.cpp:18
msgid "Object name:"
msgstr "Име на обект:"

#. i18n: file: ../src/celestia/qt/gotoobjectdialog.ui:75
#. i18n: ectx: property (text), widget (QLabel, label_3)
#: ../src/celestia/qt/rc.cpp:21
msgid "Longitude:"
msgstr "Географска дължина:"

#. i18n: file: ../src/celestia/qt/gotoobjectdialog.ui:88
#. i18n: ectx: property (text), widget (QLabel, label_4)
#: ../src/celestia/qt/rc.cpp:24
msgid "Distance:"
msgstr "Разстояние:"

#. i18n: file: ../src/celestia/qt/gotoobjectdialog.ui:166
#. i18n: ectx: property (text), widget (QLabel, label_2)
#: ../src/celestia/qt/rc.cpp:27
msgid "Latitude:"
msgstr "Географска ширина:"

#. i18n: file: ../src/celestia/qt/gotoobjectdialog.ui:187
#. i18n: ectx: property (text), widget (QRadioButton, radiiButton)
#: ../src/celestia/qt/rc.cpp:33
msgid "radii"
msgstr "радиуси"

#. i18n: file: ../src/celestia/qt/newbookmarkfolder.ui:21
#. i18n: ectx: property (text), widget (QLabel, label)
#: ../src/celestia/qt/rc.cpp:42
msgid "Name:"
msgstr "Име:"

#. i18n: file: ../src/celestia/qt/newbookmarkfolder.ui:63
#. i18n: ectx: property (text), widget (QLabel, label_3)
#: ../src/celestia/qt/rc.cpp:48
msgid "Description:"
msgstr "Описание:"

#. i18n: file: ../src/celestia/qt/organizebookmarks.ui:13
#. i18n: ectx: property (windowTitle), widget (QDialog, organizeBookmarksDialog)
#: ../src/celestia/qt/rc.cpp:51
#: ../src/celestia/win32/res/resource_strings.cpp:137
msgid "Organize Bookmarks"
msgstr "Организирай отметките"

#. i18n: file: ../src/celestia/qt/organizebookmarks.ui:31
#. i18n: ectx: property (text), widget (QPushButton, newSeparatorButton)
#: ../src/celestia/qt/rc.cpp:57
msgid "New Separator"
msgstr "Нов разделител"

#. i18n: file: ../src/celestia/qt/organizebookmarks.ui:38
#. i18n: ectx: property (text), widget (QPushButton, removeItemButton)
#: ../src/celestia/qt/rc.cpp:60
msgid "Remove Item"
msgstr "Премахни обекта"

#. i18n: file: ../src/celestia/qt/preferences.ui:14
#. i18n: ectx: property (windowTitle), widget (QDialog, preferencesDialog)
#: ../src/celestia/qt/rc.cpp:63
msgid "Preferences"
msgstr "Предпочитания"

#. i18n: file: ../src/celestia/qt/preferences.ui:27
#. i18n: ectx: attribute (title), widget (QWidget, objectsTab)
#. i18n: file: ../src/celestia/qt/preferences.ui:33
#. i18n: ectx: property (title), widget (QGroupBox, objectsGroupBox)
#: ../src/celestia/qt/rc.cpp:66 ../src/celestia/qt/rc.cpp:69
msgid "Objects"
msgstr "Обекти"

#. i18n: file: ../src/celestia/qt/preferences.ui:119
#. i18n: ectx: property (text), widget (QCheckBox, globularClustersCheck)
#. i18n: file: ../src/celestia/qt/preferences.ui:576
#. i18n: ectx: property (text), widget (QCheckBox, globularClusterLabelsCheck)
#: ../src/celestia/qt/rc.cpp:105 ../src/celestia/qt/rc.cpp:252
msgid "Globular clusters"
msgstr "Кълбовидни звездни купове"

#. i18n: file: ../src/celestia/qt/preferences.ui:142
#. i18n: ectx: property (title), widget (QGroupBox, featuresGroupBox)
#: ../src/celestia/qt/rc.cpp:108
msgid "Features"
msgstr "Характеристики"

#. i18n: file: ../src/celestia/qt/preferences.ui:162
#. i18n: ectx: property (text), widget (QCheckBox, cloudShadowsCheck)
#: ../src/celestia/qt/rc.cpp:117
msgid "Cloud shadows"
msgstr "Сенки от облаци"

#. i18n: file: ../src/celestia/qt/preferences.ui:169
#. i18n: ectx: property (text), widget (QCheckBox, eclipseShadowsCheck)
#: ../src/celestia/qt/rc.cpp:120
msgid "Eclipse shadows"
msgstr "Сенки от затъмнения"

#. i18n: file: ../src/celestia/qt/preferences.ui:176
#. i18n: ectx: property (text), widget (QCheckBox, ringShadowsCheck)
#: ../src/celestia/qt/rc.cpp:123
msgid "Ring shadows"
msgstr "Сенки от пръстени"

#. i18n: file: ../src/celestia/qt/preferences.ui:183
#. i18n: ectx: property (text), widget (QCheckBox, planetRingsCheck)
#: ../src/celestia/qt/rc.cpp:126
msgid "Planet's rings"
msgstr "Планетни пръстени"

#. i18n: file: ../src/celestia/qt/preferences.ui:190
#. i18n: ectx: property (text), widget (QCheckBox, nightsideLightsCheck)
#: ../src/celestia/qt/rc.cpp:129
msgid "Nightside lights"
msgstr "Нощни светлини"

#. i18n: file: ../src/celestia/qt/preferences.ui:197
#. i18n: ectx: property (text), widget (QCheckBox, cometTailsCheck)
#: ../src/celestia/qt/rc.cpp:132
msgid "Comet tails"
msgstr "Опашки на комети"

#. i18n: file: ../src/celestia/qt/preferences.ui:204
#. i18n: ectx: property (text), widget (QCheckBox, limitOfKnowledgeCheck)
#: ../src/celestia/qt/rc.cpp:135
msgid "Limit of knowledge textures"
msgstr "Използване на ограничени текстури"

#. i18n: file: ../src/celestia/qt/preferences.ui:242
#. i18n: ectx: property (text), widget (QCheckBox, orbitsCheck)
#: ../src/celestia/qt/rc.cpp:144
msgid "Show orbits"
msgstr "Покажи орбитите"

#. i18n: file: ../src/celestia/qt/preferences.ui:249
#. i18n: ectx: property (text), widget (QCheckBox, fadingOrbitsCheck)
#: ../src/celestia/qt/rc.cpp:147
msgid "Fading orbits"
msgstr "Избледняване на орбитите"

#. i18n: file: ../src/celestia/qt/preferences.ui:256
#. i18n: ectx: property (text), widget (QCheckBox, partialTrajectoriesCheck)
#: ../src/celestia/qt/rc.cpp:150
msgid "Partial trajectories"
msgstr "Частични траектории"

#. i18n: file: ../src/celestia/qt/preferences.ui:355
#. i18n: ectx: property (title), widget (QGroupBox, gridsGroupBox)
#: ../src/celestia/qt/rc.cpp:177
#: ../src/celestia/win32/res/resource_strings.cpp:174
msgid "Grids"
msgstr "Мрежи"

#. i18n: file: ../src/celestia/qt/preferences.ui:361
#. i18n: ectx: property (text), widget (QCheckBox, equatorialGridCheck)
#: ../src/celestia/qt/rc.cpp:180
msgid "Equatorial"
msgstr "Екваториална"

#. i18n: file: ../src/celestia/qt/preferences.ui:368
#. i18n: ectx: property (text), widget (QCheckBox, eclipticGridCheck)
#: ../src/celestia/qt/rc.cpp:183
msgid "Ecliptic"
msgstr "Еклиптична"

#. i18n: file: ../src/celestia/qt/preferences.ui:375
#. i18n: ectx: property (text), widget (QCheckBox, galacticGridCheck)
#: ../src/celestia/qt/rc.cpp:186
msgid "Galactic"
msgstr "Галактическа"

#. i18n: file: ../src/celestia/qt/preferences.ui:382
#. i18n: ectx: property (text), widget (QCheckBox, horizontalGridCheck)
#: ../src/celestia/qt/rc.cpp:189
msgid "Horizontal"
msgstr "Хоризонтална"

#. i18n: file: ../src/celestia/qt/preferences.ui:411
#. i18n: ectx: property (text), widget (QCheckBox, diagramsCheck)
#: ../src/celestia/qt/rc.cpp:195
msgid "Diagrams"
msgstr "Диаграми"

#. i18n: file: ../src/celestia/qt/preferences.ui:418
#. i18n: ectx: property (text), widget (QCheckBox, boundariesCheck)
#: ../src/celestia/qt/rc.cpp:198
msgid "Boundaries"
msgstr "Очертания"

#. i18n: file: ../src/celestia/qt/preferences.ui:425
#. i18n: ectx: property (text), widget (QCheckBox, latinNamesCheck)
#: ../src/celestia/qt/rc.cpp:201
msgid "Latin names"
msgstr "Латински имена"

#. i18n: file: ../src/celestia/qt/preferences.ui:448
#. i18n: ectx: property (title), widget (QGroupBox, miscellaneousGroupBox)
#: ../src/celestia/qt/rc.cpp:204
msgid "Miscellaneous"
msgstr "Разни"

#. i18n: file: ../src/celestia/qt/preferences.ui:615
#. i18n: ectx: property (text), widget (QCheckBox, locationsCheck)
#: ../src/celestia/qt/rc.cpp:261
msgid "Show locations"
msgstr "Покажи местоположенията"

#. i18n: file: ../src/celestia/qt/preferences.ui:638
#. i18n: ectx: property (text), widget (QLabel, label_2)
#: ../src/celestia/qt/rc.cpp:264
msgid "Location types:"
msgstr "Видове местоположения:"

#. i18n: file: ../src/celestia/qt/preferences.ui:647
#. i18n: ectx: property (text), widget (QCheckBox, citiesCheck)
#: ../src/celestia/qt/rc.cpp:267
msgid "Cities"
msgstr "Градове"

#. i18n: file: ../src/celestia/qt/preferences.ui:654
#. i18n: ectx: property (text), widget (QCheckBox, landingSitesCheck)
#: ../src/celestia/qt/rc.cpp:270
msgid "Landing sites"
msgstr "Места на приземяване"

#. i18n: file: ../src/celestia/qt/preferences.ui:661
#. i18n: ectx: property (text), widget (QCheckBox, volcanoesCheck)
#: ../src/celestia/qt/rc.cpp:273
msgid "Volcanoes"
msgstr "Вулкани"

#. i18n: file: ../src/celestia/qt/preferences.ui:668
#. i18n: ectx: property (text), widget (QCheckBox, observatoriesCheck)
#: ../src/celestia/qt/rc.cpp:276
msgid "Observatories"
msgstr "Обсерватории"

#. i18n: file: ../src/celestia/qt/preferences.ui:675
#. i18n: ectx: property (text), widget (QCheckBox, cratersCheck)
#: ../src/celestia/qt/rc.cpp:279
msgid "Craters"
msgstr "Кратери"

#. i18n: file: ../src/celestia/qt/preferences.ui:682
#. i18n: ectx: property (text), widget (QCheckBox, montesCheck)
#: ../src/celestia/qt/rc.cpp:282
msgid "Montes (mountains)"
msgstr "Montes (планини)"

#. i18n: file: ../src/celestia/qt/preferences.ui:689
#. i18n: ectx: property (text), widget (QCheckBox, terraeCheck)
#: ../src/celestia/qt/rc.cpp:285
msgid "Terrae (land masses)"
msgstr "Terrae (земни маси)"

#. i18n: file: ../src/celestia/qt/preferences.ui:696
#. i18n: ectx: property (text), widget (QCheckBox, vallesCheck)
#: ../src/celestia/qt/rc.cpp:288
msgid "Valles (valleys)"
msgstr "Valles (долини)"

#. i18n: file: ../src/celestia/qt/preferences.ui:703
#. i18n: ectx: property (text), widget (QCheckBox, mariaCheck)
#: ../src/celestia/qt/rc.cpp:291
msgid "Maria (seas)"
msgstr "Maria (морета)"

#. i18n: file: ../src/celestia/qt/preferences.ui:710
#. i18n: ectx: property (text), widget (QCheckBox, otherLocationsCheck)
#: ../src/celestia/qt/rc.cpp:294
msgid "Other features"
msgstr "Други характеристики"

#. i18n: file: ../src/celestia/qt/preferences.ui:735
#. i18n: ectx: property (text), widget (QLabel, label)
#: ../src/celestia/qt/rc.cpp:297
msgid "Minimum labelled feature size:"
msgstr "Минимален размер на характеристиките с надписи:"

#. i18n: file: ../src/celestia/qt/preferences.ui:772
#. i18n: ectx: property (inputMask), widget (QLineEdit, featureSizeEdit)
#: ../src/celestia/qt/rc.cpp:300
msgid "000; "
msgstr "000; "

#. i18n: file: ../src/celestia/qt/preferences.ui:801
#. i18n: ectx: attribute (title), widget (QWidget, renderTab)
#: ../src/celestia/qt/rc.cpp:303
msgid "Render"
msgstr "Рендър"

#. i18n: file: ../src/celestia/qt/preferences.ui:809
#. i18n: ectx: property (title), widget (QGroupBox, textureResolutionGroupBox)
#: ../src/celestia/qt/rc.cpp:306
msgid "Texture resolution"
msgstr "Резолюция на текстурите"

#. i18n: file: ../src/celestia/qt/preferences.ui:852
#. i18n: ectx: property (title), widget (QGroupBox, ambientLightGroupBox)
#: ../src/celestia/qt/rc.cpp:318
msgid "Ambient light"
msgstr "Фонова светлина"

#. i18n: file: ../src/celestia/qt/preferences.ui:874
#. i18n: ectx: property (text), widget (QCheckBox, tintedIlluminationCheck)
#: ../src/celestia/qt/rc.cpp:321
msgid "Tinted illumination"
msgstr "Тонирано осветление"

#. i18n: file: ../src/celestia/qt/preferences.ui:900
#. i18n: ectx: property (title), widget (QGroupBox, renderPathGroupBox)
#: ../src/celestia/qt/rc.cpp:324
msgid "Render path"
msgstr "Рендериране с"

#. i18n: file: ../src/celestia/qt/preferences.ui:913
#. i18n: ectx: property (text), widget (QCheckBox, antialiasLinesCheck)
#: ../src/celestia/qt/rc.cpp:327
msgid "Antialiased lines"
msgstr "Изгладени линии"

#. i18n: file: ../src/celestia/qt/preferences.ui:940
#. i18n: ectx: property (title), widget (QGroupBox, starStyleGroupBox)
#: ../src/celestia/qt/rc.cpp:330
msgid "Star style"
msgstr "Стил на звездите"

#. i18n: file: ../src/celestia/qt/preferences.ui:953
#. i18n: ectx: property (text), widget (QRadioButton, fuzzyPointStarsButton)
#: ../src/celestia/qt/rc.cpp:336
msgid "Fuzzy points"
msgstr "Неясни точки"

#. i18n: file: ../src/celestia/qt/preferences.ui:960
#. i18n: ectx: property (text), widget (QRadioButton, scaledDiscsButton)
#: ../src/celestia/qt/rc.cpp:339
msgid "Scaled discs"
msgstr "Мащабирани дискове"

#. i18n: file: ../src/celestia/qt/preferences.ui:983
#. i18n: ectx: property (text), widget (QCheckBox, autoMagnitudeCheck)
#: ../src/celestia/qt/rc.cpp:342
msgid "Auto-magnitude"
msgstr "Автоматична звездна величина"

#. i18n: file: ../src/celestia/qt/preferences.ui:1006
#. i18n: ectx: property (title), widget (QGroupBox, starColorGroupBox)
#: ../src/celestia/qt/rc.cpp:345
msgid "Star colors"
msgstr "Звездни цветове"

#. i18n: file: ../src/celestia/qt/preferences.ui:1043
#. i18n: ectx: property (text), widget (QLabel, label_3)
#: ../src/celestia/qt/rc.cpp:351
msgid "Date display format:"
msgstr "Формат на датата:"

#: ../src/celestia/qt/xbel.cpp:64
msgid "Not an XBEL version 1.0 file."
msgstr "Не е файл с версия 1.0 на XBEL."

#: ../src/celestia/url.cpp:659
msgid "Settings"
msgstr "Настройки"

#: ../src/celestia/win32/res/resource_strings.cpp:4
msgid "Placeholder"
msgstr "Заместител"

#: ../src/celestia/win32/res/resource_strings.cpp:5
msgid "Capture &Image...\tF10"
msgstr "Прихвани изображение...\tF10"

#: ../src/celestia/win32/res/resource_strings.cpp:6
msgid "Capture &Movie...\tShift+F10"
msgstr "Прихвани видео...\tShift+F10"

#: ../src/celestia/win32/res/resource_strings.cpp:9
msgid "Select &Sol\tH"
msgstr "Избери Слънцето\tH"

#: ../src/celestia/win32/res/resource_strings.cpp:10
msgid "Tour G&uide..."
msgstr "Екскурзовод"

#: ../src/celestia/win32/res/resource_strings.cpp:11
msgid "Select &Object..."
msgstr "Избери обект..."

#: ../src/celestia/win32/res/resource_strings.cpp:13
msgid "&Center Selection\tC"
msgstr "Центрирай селекцията\tC"

#: ../src/celestia/win32/res/resource_strings.cpp:14
msgid "&Go to Selection\tG"
msgstr "Отиди до селекцията\tG"

#: ../src/celestia/win32/res/resource_strings.cpp:15
msgid "&Follow Selection\tF"
msgstr "Следвай селекцията\tF"

#: ../src/celestia/win32/res/resource_strings.cpp:16
msgid "S&ync Orbit Selection\tY"
msgstr "Синхронизирай избраната орбита\tY"

#: ../src/celestia/win32/res/resource_strings.cpp:17
msgid "&Track Selection\tT"
msgstr "Следи селекцията\tT"

#: ../src/celestia/win32/res/resource_strings.cpp:18
msgid "Solar System &Browser..."
msgstr "Търсачка на Слънчевата система..."

#: ../src/celestia/win32/res/resource_strings.cpp:19
msgid "Star B&rowser..."
msgstr "Звездна търсачка..."

#: ../src/celestia/win32/res/resource_strings.cpp:20
msgid "&Eclipse Finder"
msgstr "Търсач на затъмнения"

#: ../src/celestia/win32/res/resource_strings.cpp:22
msgid "10x &Faster\tL"
msgstr "10 пъти по-бързо\tL"

#: ../src/celestia/win32/res/resource_strings.cpp:23
msgid "10x &Slower\tK"
msgstr "10 пъти по-бавно\tK"

#: ../src/celestia/win32/res/resource_strings.cpp:24
msgid "Free&ze\tSpace"
msgstr "Замрази\tSpace"

#: ../src/celestia/win32/res/resource_strings.cpp:25
msgid "&Real Time\t\\"
msgstr "Реално време\t\\"

#: ../src/celestia/win32/res/resource_strings.cpp:26
msgid "Re&verse Time\tJ"
msgstr "Обърни времето\tJ"

#: ../src/celestia/win32/res/resource_strings.cpp:27
msgid "Set &Time..."
msgstr "Задай времето..."

#: ../src/celestia/win32/res/resource_strings.cpp:28
msgid "Show Local Time"
msgstr "Покажи местното време"

#: ../src/celestia/win32/res/resource_strings.cpp:29
msgid "&Render"
msgstr "Рендър"

#: ../src/celestia/win32/res/resource_strings.cpp:30
msgid "Select Display Mode..."
msgstr "Избери режима на показване..."

#: ../src/celestia/win32/res/resource_strings.cpp:31
msgid "Toggle Full Screen\tAlt+Enter"
msgstr "Превключи на цял екран\tAlt+Enter"

#: ../src/celestia/win32/res/resource_strings.cpp:32
msgid "View Options..."
msgstr "Опции на изгледа..."

#: ../src/celestia/win32/res/resource_strings.cpp:33
msgid "Locations..."
msgstr "Местоположения..."

#: ../src/celestia/win32/res/resource_strings.cpp:34
msgid "More Stars Visible\t]"
msgstr "Повече видими звезди\t]"

#: ../src/celestia/win32/res/resource_strings.cpp:35
msgid "Fewer Stars Visible\t["
msgstr "По-малко видими звезди\t["

#: ../src/celestia/win32/res/resource_strings.cpp:36
msgid "Auto Magnitude\tCtrl+Y"
msgstr "Автоматична звездна величина\tCtrl+Y"

#: ../src/celestia/win32/res/resource_strings.cpp:38
msgid "&Points"
msgstr "Точки"

#: ../src/celestia/win32/res/resource_strings.cpp:39
msgid "&Fuzzy Points"
msgstr "Неясни точки"

#: ../src/celestia/win32/res/resource_strings.cpp:40
msgid "Scaled &Discs"
msgstr "Мащабирани дискове"

#: ../src/celestia/win32/res/resource_strings.cpp:41
msgid "Star &Color"
msgstr "Звезден цвят"

#: ../src/celestia/win32/res/resource_strings.cpp:42
msgid "&Disabled"
msgstr "Изключен"

#: ../src/celestia/win32/res/resource_strings.cpp:43
msgid "&Enabled"
msgstr "Включен"

#: ../src/celestia/win32/res/resource_strings.cpp:44
msgid "&Ambient Light"
msgstr "Фонова светлина"

#: ../src/celestia/win32/res/resource_strings.cpp:45
msgid "&No"
msgstr "Не"

#: ../src/celestia/win32/res/resource_strings.cpp:46
msgid "&Weakly"
msgstr "Слаба"

#: ../src/celestia/win32/res/resource_strings.cpp:47
msgid "&Moderately"
msgstr "Умерена"

#: ../src/celestia/win32/res/resource_strings.cpp:48
msgid "&Texture Resolution"
msgstr "Резолюция на текстурите"

#: ../src/celestia/win32/res/resource_strings.cpp:49
msgid "&Low"
msgstr "Ниска"

#: ../src/celestia/win32/res/resource_strings.cpp:50
msgid "&Medium"
msgstr "Средна"

#: ../src/celestia/win32/res/resource_strings.cpp:51
msgid "&High"
msgstr "Висока"

#: ../src/celestia/win32/res/resource_strings.cpp:52
msgid "Antialiasing\tCtrl+X"
msgstr "Изглаждане\tCtrl+X"

#: ../src/celestia/win32/res/resource_strings.cpp:54
msgid "Split &Horizontally\tCtrl+R"
msgstr "Раздели хоризонтално\tCtrl+R"

#: ../src/celestia/win32/res/resource_strings.cpp:55
msgid "Split &Vertically\tCtrl+U"
msgstr "Раздели вертикално\tCtrl+U"

#: ../src/celestia/win32/res/resource_strings.cpp:56
msgid "&Delete Active View\tDEL"
msgstr "Изтрий активния изглед\tDEL"

#: ../src/celestia/win32/res/resource_strings.cpp:57
msgid "&Single View\tCtrl+D"
msgstr "Единичен изглед\tCtrl+D"

#: ../src/celestia/win32/res/resource_strings.cpp:58
msgid "Show &Frames"
msgstr "Покажи кадрите"

#: ../src/celestia/win32/res/resource_strings.cpp:59
msgid "Synchronize &Time"
msgstr "Синхронизирай времето"

#: ../src/celestia/win32/res/resource_strings.cpp:61
msgid "&Add Bookmarks..."
msgstr "Добави отметки..."

#: ../src/celestia/win32/res/resource_strings.cpp:62
msgid "&Organize Bookmarks..."
msgstr "Организирай отметките..."

#: ../src/celestia/win32/res/resource_strings.cpp:64
msgid "Run &Demo"
msgstr "Демонстрация"

#: ../src/celestia/win32/res/resource_strings.cpp:65
msgid "User &Guide"
msgstr "Ръководство на потребителя"

#: ../src/celestia/win32/res/resource_strings.cpp:66
msgid "&Controls"
msgstr "Контроли"

#: ../src/celestia/win32/res/resource_strings.cpp:67
msgid "&OpenGL Info"
msgstr "Информация за OpenGL"

#: ../src/celestia/win32/res/resource_strings.cpp:68
msgid "&License"
msgstr "Лиценз"

#: ../src/celestia/win32/res/resource_strings.cpp:69
msgid "&About Celestia"
msgstr "За Celestia"

#: ../src/celestia/win32/res/resource_strings.cpp:71
#: ../src/celestia/win32/res/resource_strings.cpp:92
#: ../src/celestia/win32/res/resource_strings.cpp:97
#: ../src/celestia/win32/res/resource_strings.cpp:101
#: ../src/celestia/win32/res/resource_strings.cpp:104
#: ../src/celestia/win32/res/resource_strings.cpp:115
#: ../src/celestia/win32/res/resource_strings.cpp:119
#: ../src/celestia/win32/res/resource_strings.cpp:128
#: ../src/celestia/win32/res/resource_strings.cpp:130
#: ../src/celestia/win32/res/resource_strings.cpp:138
#: ../src/celestia/win32/res/resource_strings.cpp:144
#: ../src/celestia/win32/res/resource_strings.cpp:152
#: ../src/celestia/win32/res/resource_strings.cpp:155
#: ../src/celestia/win32/res/resource_strings.cpp:164
#: ../src/celestia/win32/res/resource_strings.cpp:168
#: ../src/celestia/win32/res/resource_strings.cpp:179
msgid "OK"
msgstr "ОК"

#: ../src/celestia/win32/res/resource_strings.cpp:72
msgid "Celestia"
msgstr "Celestia"

#: ../src/celestia/win32/res/resource_strings.cpp:73
msgid "1.7.0"
msgstr "1.7.0"

#: ../src/celestia/win32/res/resource_strings.cpp:74
msgid "Copyright (C) 2001-2019, Celestia Development Team"
msgstr "Авторско право (С) 2001-2019, Екипа на Celestia"

#: ../src/celestia/win32/res/resource_strings.cpp:75
msgid "https://celestia.space/"
msgstr "https://celestia.space/"

#: ../src/celestia/win32/res/resource_strings.cpp:76
msgid "Celestia is free software and comes with absolutely no warranty."
msgstr "Celestia е безплатен софтуер и се предлага без никаква гаранция."

#: ../src/celestia/win32/res/resource_strings.cpp:77
msgid "Authors"
msgstr "Автори"

#: ../src/celestia/win32/res/resource_strings.cpp:78
msgid "Chris Laurel"
msgstr "Chris Laurel"

#: ../src/celestia/win32/res/resource_strings.cpp:79
msgid "Clint Weisbrod"
msgstr "Clint Weisbrod"

#: ../src/celestia/win32/res/resource_strings.cpp:80
msgid "Fridger Schrempp"
msgstr "Fridger Schrempp"

#: ../src/celestia/win32/res/resource_strings.cpp:81
msgid "Christophe Teyssier"
msgstr "Christophe Teyssier"

#: ../src/celestia/win32/res/resource_strings.cpp:82
msgid "Grant Hutchison"
msgstr "Grant Hutchison"

#: ../src/celestia/win32/res/resource_strings.cpp:83
msgid "Pat Suwalski"
msgstr "Pat Suwalski"

#: ../src/celestia/win32/res/resource_strings.cpp:84
msgid "Toti"
msgstr "Toti"

#: ../src/celestia/win32/res/resource_strings.cpp:85
msgid "Da Woon Jung"
msgstr "Da Woon Jung"

#: ../src/celestia/win32/res/resource_strings.cpp:86
msgid "Hank Ramsey"
msgstr "Hank Ramsey"

#: ../src/celestia/win32/res/resource_strings.cpp:87
msgid "Bob Ippolito"
msgstr "Bob Ippolito"

#: ../src/celestia/win32/res/resource_strings.cpp:88
msgid "Vincent Giangiulio"
msgstr "Vincent Giangiulio"

#: ../src/celestia/win32/res/resource_strings.cpp:89
msgid "Andrew Tribick"
msgstr "Andrew Tribick"

#: ../src/celestia/win32/res/resource_strings.cpp:90
msgid "Add Bookmark"
msgstr "Добави отметка"

#: ../src/celestia/win32/res/resource_strings.cpp:94
msgid "Create in >>"
msgstr "Създай в >>"

#: ../src/celestia/win32/res/resource_strings.cpp:95
#: ../src/celestia/win32/res/resource_strings.cpp:140
msgid "New Folder..."
msgstr "Нова папка..."

#: ../src/celestia/win32/res/resource_strings.cpp:96
msgid "Add New Bookmark Folder"
msgstr "Добави нова папка с отметки"

#: ../src/celestia/win32/res/resource_strings.cpp:99
msgid "Folder Name"
msgstr "Име на папката"

#: ../src/celestia/win32/res/resource_strings.cpp:100
msgid "Celestia Controls"
msgstr "Контроли на Celestia"

#: ../src/celestia/win32/res/resource_strings.cpp:102
msgid "Select Display Mode"
msgstr "Избери режим на показване"

#: ../src/celestia/win32/res/resource_strings.cpp:103
msgid "Resolution"
msgstr "Резолюция"

#: ../src/celestia/win32/res/resource_strings.cpp:106
msgid "Eclipse Finder"
msgstr "Търсач на затъмнения"

#: ../src/celestia/win32/res/resource_strings.cpp:107
msgid "Compute"
msgstr "Изчисли"

#: ../src/celestia/win32/res/resource_strings.cpp:108
msgid "Set Date and Go to Planet"
msgstr "Задай датата и отиди до планетата"

#: ../src/celestia/win32/res/resource_strings.cpp:109
msgid "Close"
msgstr "Затвори"

#: ../src/celestia/win32/res/resource_strings.cpp:110
msgid "From:"
msgstr "От:"

#: ../src/celestia/win32/res/resource_strings.cpp:111
msgid "To:"
msgstr "До:"

#: ../src/celestia/win32/res/resource_strings.cpp:112
msgid "On:"
msgstr "На:"

#: ../src/celestia/win32/res/resource_strings.cpp:113
msgid "Search parameters"
msgstr "Параметри за търсене"

#: ../src/celestia/win32/res/resource_strings.cpp:114
msgid "Select Object"
msgstr "Избери обект"

#: ../src/celestia/win32/res/resource_strings.cpp:117
msgid "Object Name"
msgstr "Име на обект"

#: ../src/celestia/win32/res/resource_strings.cpp:118
msgid "OpenGL Driver Info"
msgstr "Информация за драйвъра на OpenGL"

#: ../src/celestia/win32/res/resource_strings.cpp:120
msgid "Go to Object"
msgstr "Отиди до обект"

#: ../src/celestia/win32/res/resource_strings.cpp:121
#: ../src/celestia/win32/res/resource_strings.cpp:169
msgid "Go To"
msgstr "Отиди до"

#: ../src/celestia/win32/res/resource_strings.cpp:123
msgid "Object"
msgstr "Обект"

#: ../src/celestia/win32/res/resource_strings.cpp:124
msgid "Long."
msgstr "Дълж."

#: ../src/celestia/win32/res/resource_strings.cpp:125
msgid "Lat."
msgstr "Шир."

#: ../src/celestia/win32/res/resource_strings.cpp:126
#: ../src/celestia/win32/res/resource_strings.cpp:178
msgid "Distance"
msgstr "Разстояние"

#: ../src/celestia/win32/res/resource_strings.cpp:127
msgid "License"
msgstr "Лиценз"

#: ../src/celestia/win32/res/resource_strings.cpp:132
msgid "Show Features"
msgstr "Покажи характеристиките"

#: ../src/celestia/win32/res/resource_strings.cpp:133
msgid "Show Label"
msgstr "Покажи надписа"

#: ../src/celestia/win32/res/resource_strings.cpp:134
msgid "Minimum Labeled Feature Size"
msgstr "Минимален размер на характеристиките с надписи"

#: ../src/celestia/win32/res/resource_strings.cpp:135
msgid "Size:"
msgstr "Размер:"

#: ../src/celestia/win32/res/resource_strings.cpp:141
msgid "Rename..."
msgstr "Преименувай..."

#: ../src/celestia/win32/res/resource_strings.cpp:143
msgid "Rename Bookmark or Folder"
msgstr "Преименувай отметка или папка"

#: ../src/celestia/win32/res/resource_strings.cpp:146
msgid "New Name"
msgstr "Ново име"

#: ../src/celestia/win32/res/resource_strings.cpp:147
msgid "Set Simulation Time"
msgstr "Задай времето за симулация"

#: ../src/celestia/win32/res/resource_strings.cpp:149
msgid "Format: "
msgstr "Формат: "

#: ../src/celestia/win32/res/resource_strings.cpp:151
msgid "Set To Current Time"
msgstr "Задай към текущото време"

#: ../src/celestia/win32/res/resource_strings.cpp:154
msgid "Solar System Browser"
msgstr "Търсачка на Слънчевата система"

#: ../src/celestia/win32/res/resource_strings.cpp:158
#: ../src/celestia/win32/res/resource_strings.cpp:162
msgid "&Go To"
msgstr "Отиди до"

#: ../src/celestia/win32/res/resource_strings.cpp:159
msgid "Solar System Objects"
msgstr "Обекти в Слънчевата система"

#: ../src/celestia/win32/res/resource_strings.cpp:160
msgid "Star Browser"
msgstr "Звездна търсачка"

#: ../src/celestia/win32/res/resource_strings.cpp:163
msgid "&Refresh"
msgstr "Опресни"

#: ../src/celestia/win32/res/resource_strings.cpp:165
msgid "Star Search Criteria"
msgstr "Критерии за търсене на звезди"

#: ../src/celestia/win32/res/resource_strings.cpp:166
msgid "Maximum Stars Displayed in List"
msgstr "Максимален брой на звездите"

#: ../src/celestia/win32/res/resource_strings.cpp:167
msgid "Tour Guide"
msgstr "Екскурзовод"

#: ../src/celestia/win32/res/resource_strings.cpp:170
msgid "Select your destination:"
msgstr "Избери дестинация:"

#: ../src/celestia/win32/res/resource_strings.cpp:171
msgid "View Options"
msgstr "Опции на изгледа"

#: ../src/celestia/win32/res/resource_strings.cpp:172
msgid "Show:"
msgstr "Покажи:"

#: ../src/celestia/win32/res/resource_strings.cpp:173
msgid "Display:"
msgstr "Покажи:"

#: ../src/celestia/win32/res/resource_strings.cpp:175
msgid "Body / Orbit / Label display"
msgstr "Покажи тела / орбити / надписи"

#: ../src/celestia/win32/res/resource_strings.cpp:177
msgid "Information Text"
msgstr "Информация"

#: ../src/celestia/win32/res/resource_strings.cpp:181
#: ../src/celestia/win32/winmain.cpp:3221
msgid "WinLangID"
msgstr "0402"

#: ../src/celestia/win32/res/resource_strings.cpp:182
msgid "Apr"
msgstr "Апр"

#: ../src/celestia/win32/res/resource_strings.cpp:182
msgid "Feb"
msgstr "Феб"

#: ../src/celestia/win32/res/resource_strings.cpp:182
msgid "Jan"
msgstr "Яну"

#: ../src/celestia/win32/res/resource_strings.cpp:182
msgid "Jun"
msgstr "Юни"

#: ../src/celestia/win32/res/resource_strings.cpp:182
msgid "Mar"
msgstr "Мар"

#: ../src/celestia/win32/res/resource_strings.cpp:182
msgid "May"
msgstr "Май"

#: ../src/celestia/win32/res/resource_strings.cpp:183
msgid "Aug"
msgstr "Авг"

#: ../src/celestia/win32/res/resource_strings.cpp:183
msgid "Dec"
msgstr "Дек"

#: ../src/celestia/win32/res/resource_strings.cpp:183
msgid "Jul"
msgstr "Юли"

#: ../src/celestia/win32/res/resource_strings.cpp:183
msgid "Nov"
msgstr "Ное"

#: ../src/celestia/win32/res/resource_strings.cpp:183
msgid "Oct"
msgstr "Окт"

#: ../src/celestia/win32/res/resource_strings.cpp:183
msgid "Sep"
msgstr "Сеп"

#: ../src/celestia/win32/wineclipses.cpp:58
msgid "Satellite"
msgstr "Сателит"

#: ../src/celestia/win32/wineclipses.cpp:59
msgid "Date"
msgstr "Дата"

#: ../src/celestia/win32/wineclipses.cpp:60
msgid "Start"
msgstr "Старт"

#. Add windowed mode as the first item on the menu
#: ../src/celestia/win32/winmain.cpp:1318
msgid "Windowed Mode"
msgstr "В прозорец"

#: ../src/celestia/win32/winmain.cpp:1445
msgid "Invisibles"
msgstr "Невидими"

#: ../src/celestia/win32/winmain.cpp:1543
msgid "S&ync Orbit"
msgstr "Синхронизирай с орбитата"

#: ../src/celestia/win32/winmain.cpp:1544
#: ../src/celestia/win32/winmain.cpp:1590
#: ../src/celestia/win32/winmain.cpp:1614
msgid "&Info"
msgstr "Информация"

#: ../src/celestia/win32/winmain.cpp:1547
msgid "Show Body Axes"
msgstr "Покажи осите на телата"

#: ../src/celestia/win32/winmain.cpp:1548
msgid "Show Frame Axes"
msgstr "Покажи осите на кадъра"

#: ../src/celestia/win32/winmain.cpp:1549
msgid "Show Sun Direction"
msgstr "Покажи посоката на Слънцето"

#: ../src/celestia/win32/winmain.cpp:1550
msgid "Show Velocity Vector"
msgstr "Покажи вектора на ускорението"

#: ../src/celestia/win32/winmain.cpp:1551
msgid "Show Planetographic Grid"
msgstr "Покажи планетографската мрежа"

#: ../src/celestia/win32/winmain.cpp:1552
msgid "Show Terminator"
msgstr "Покажи терминатора"

#: ../src/celestia/win32/winmain.cpp:1566
msgid "&Satellites"
msgstr "Сателити"

#: ../src/celestia/win32/winmain.cpp:1599
msgid "Orbiting Bodies"
msgstr "Орбитиращи тела"

#: ../src/celestia/win32/winmain.cpp:1955
msgid "You system doesn't support OpenGL 2.1!"
msgstr "Вашата система не поддържа OpenGL 2.1!"

#: ../src/celestia/win32/winmain.cpp:3048
msgid "Loading: "
msgstr "Зареждане: "

#: ../src/celestia/win32/winmain.cpp:3219 ../src/celutil/util.cpp:77
#: ../src/celutil/util.cpp:80
msgid "LANGUAGE"
msgstr "bg"

#: ../src/celestia/win32/winmain.cpp:3838
msgid "Loading URL"
msgstr "Зареждане на връзка"

#. string s;
#. s += UTF8ToCurrentCP(_("Version: "));
#: ../src/celestia/win32/winsplash.cpp:138
msgid "Version: "
msgstr "Версия: "

#: ../src/celestia/win32/wintime.cpp:96
msgid "Time Zone Name"
msgstr "Име на часовата зона"

#: ../src/celestia/win32/wintime.cpp:97
msgid "UTC Offset"
msgstr "UTC отклонение"

#: ../src/celscript/legacy/legacyscript.cpp:96
msgid "Error opening script file."
msgstr "Грешка при отварянето на скриптовия файл."

#: ../src/celscript/legacy/legacyscript.cpp:105
#: ../src/celscript/lua/luascript.cpp:96
msgid "Unknown error loading script"
msgstr "Неизвестна грешка при зареждането на скрипта"

#: ../src/celscript/lua/celx.cpp:761
msgid ""
"WARNING:\n"
"\n"
"This script requests permission to read/write files\n"
"and execute external programs. Allowing this can be\n"
"dangerous.\n"
"Do you trust the script and want to allow this?\n"
"\n"
"y = yes, ESC = cancel script, any other key = no"
msgstr ""
"ВНИМАНИЕ:\n"
"\n"
"Този скрипт се нуждае от разрешение за четене и записване на файлове,\n"
"както и за изпълнение на външни програми.\n"
"Това може да доведе до потенциален риск за сигурността.\n"
"Сигурни ли сте, че искате да продължите?\n"
"\n"
"y = да, ESC = спиране на скрипта, всички останали клавиши = не"

#: ../src/celscript/lua/celx.cpp:772
msgid ""
"WARNING:\n"
"\n"
"This script requests permission to read/write files\n"
"and execute external programs. Allowing this can be\n"
"dangerous.\n"
"Do you trust the script and want to allow this?"
msgstr ""
"ВНИМАНИЕ:\n"
"\n"
<<<<<<< HEAD
"Този скрипт се нуждае от разрешение за четене и записване на файлове, както "
"и изпълнение на външни програми. Това може да доведе до потенциални рискове "
"за Вашата сигурност.\n"
=======
"Този скрипт се нуждае от разрешение за четене и записване на файлове,\n"
"както и за изпълнение на външни програми.\n"
"Това може да доведе до потенциален риск за сигурността.\n"
>>>>>>> 0c6ef0d0
"Сигурни ли сте, че искате да продължите?"

#: ../src/celscript/lua/luascript.cpp:87
#, c-format
msgid "Error opening script '%s'"
msgstr "Грешка при отварянето на скрипта ”%s“"

#: ../src/celscript/lua/luascript.cpp:104
#: ../src/celscript/lua/luascript.cpp:234
msgid "Script coroutine initialization failed"
msgstr "Корутинната инициализация на скрипта се провали"

#: ../src/celscript/lua/luascript.cpp:206
#, c-format
msgid "Error opening LuaHook '%s'"
msgstr "Грешка при отварянето на LuaHook ”%s“"

#: ../src/celscript/lua/luascript.cpp:223
msgid "Unknown error loading hook script"
msgstr "Неизвестна грешка при зареждането на скрипта hook"

#: ../src/celutil/util.cpp:197
msgid "Unknown value returned by GetTimeZoneInformation()\n"
msgstr "GetTimeZoneInformation() отчита неизвестна стойност\n"

#: ../src/tools/xyzv2bin/bin2xyzv.cpp:18
#, c-format
msgid "Error openning %s or .\n"
msgstr "Грешка при отварянето на %s или .\n"<|MERGE_RESOLUTION|>--- conflicted
+++ resolved
@@ -3,29 +3,17 @@
 #
 # Translators:
 # Hleb Valoshka <375gnu@gmail.com>, 2020
-<<<<<<< HEAD
-# Georgi Georgiev <georgiev_1994@abv.bg>, 2020
-#
-=======
 # Georgi Georgiev (Жоро) <g.georgiev.shumen@gmail.com>, 2020
 # 
->>>>>>> 0c6ef0d0
 msgid ""
 msgstr ""
 "Project-Id-Version: celestia 1.7.0\n"
 "Report-Msgid-Bugs-To: team@celestia.space\n"
 "POT-Creation-Date: 2020-07-14 09:41+0300\n"
-<<<<<<< HEAD
-"PO-Revision-Date: 2020-09-21 10:57+0200\n"
-"Last-Translator: Georgi Georgiev <georgiev_1994@abv.bg>, 2020\n"
-"Language-Team: Bulgarian (https://www.transifex.com/celestia/teams/93131/"
-"bg/)\n"
-"Language: bg\n"
-=======
 "PO-Revision-Date: 2020-12-25 14:07+0000\n"
 "Last-Translator: Georgi Georgiev (Жоро) <g.georgiev.shumen@gmail.com>, 2020\n"
 "Language-Team: Bulgarian (https://www.transifex.com/celestia/teams/93131/bg/)\n"
->>>>>>> 0c6ef0d0
+"Language: bg\n"
 "MIME-Version: 1.0\n"
 "Content-Type: text/plain; charset=UTF-8\n"
 "Content-Transfer-Encoding: 8bit\n"
@@ -2414,12 +2402,7 @@
 "\n"
 "Please correct this and try again."
 msgstr ""
-<<<<<<< HEAD
-"Директорията \"CelestiaResources\" не е инсталирана на мястото, което е "
-"указано в инсталационните инструкции на програмата.\n"
-=======
 "Директорията ”CelestiaResources“ не е инсталирана на мястото, което е указано в инсталационните инструкции на програмата.\n"
->>>>>>> 0c6ef0d0
 "\n"
 "Моля, преместете директорията и опитайте отново."
 
@@ -2434,15 +2417,9 @@
 #: ../src/celestia/macosx/CelestiaController.m:323
 #, objc-format
 msgid ""
-<<<<<<< HEAD
-"It appears you are running Celestia on %s hardware. Do you wish to install a "
-"workaround?"
-msgstr "Използвате Celestia на %s хардуер. Искате ли да заобиколите проблема?"
-=======
 "It appears you are running Celestia on %s hardware. Do you wish to install a"
 " workaround?"
 msgstr "Използвате Celestia на %s. Искате ли да заобиколите проблема?"
->>>>>>> 0c6ef0d0
 
 #: ../src/celestia/macosx/CelestiaController.m:324
 #, objc-format
@@ -2561,12 +2538,8 @@
 #: ../src/celestia/macosx/SetTimeWindowController.m:213
 msgid "Please enter the date as \"mm/dd/yyyy\" and the time as \"hh:mm:ss\"."
 msgstr ""
-<<<<<<< HEAD
-"Моля въведете датата във като \"мм/дд/гггг\" и времето като \"чч:мм:сс\"."
-=======
 "Моля, въведете датата във формат ”мм/дд/гггг“ и времето във формат "
 "”чч:мм:сс“."
->>>>>>> 0c6ef0d0
 
 #: ../src/celestia/oggtheoracapture.cpp:161
 #, c-format
@@ -2585,13 +2558,8 @@
 "OggTheoraCapture::start() - Theora video: %s %.2f(%d/%d) fps quality %d %dx"
 "%d offset (%dx%d)\n"
 msgstr ""
-<<<<<<< HEAD
-"OggTheoraCapture::start() - Theora видео: %s %.2f(%d/%d) fps качество %d %dx"
-"%d отклонение (%dx%d)\n"
-=======
 "OggTheoraCapture::start() - Theora видео: %s %.2f(%d/%d) качество на чкс %d "
 "%dx%d отклонение (%dx%d)\n"
->>>>>>> 0c6ef0d0
 
 #: ../src/celestia/oggtheoracapture.cpp:426
 #, c-format
@@ -2759,19 +2727,6 @@
 "a><br>GitHub project: <a href=\"https://github.com/CelestiaProject/Celestia"
 "\">https://github.com/CelestiaProject/Celestia</a></p></html>"
 msgstr ""
-<<<<<<< HEAD
-"<html><h1>Celestia 1.7</h1><p>Development snapshot, commit <b>%1</b>.</"
-"p><p>За %2 битови CPU<br>Използва %3 %4<br>Работи с Qt библиотека: "
-"%5<br>NAIF кърнърите са %7<br>Работна Qt версия: %6</p><p>Авторско право (C) "
-"2001-2020 от Екипа на Celestia.<br>Celestia е безплатен софтуер. Може да се "
-"разпространява и/или модифицира под условията на GNU General Public License, "
-"който е публикуван от Free Software Foundation; версия 2 или всяка по-нова "
-"версия на Лиценза (по Ваша преценка).</p><p>Сайт: <a href=\"https://celestia."
-"space/\">https://celestia.space/</a><br>Форум: <a href=\"https://celestia."
-"space/forum/\">https://celestia.space/forum/</a><br>GitHub проект: <a href="
-"\"https://github.com/CelestiaProject/Celestia\">https://github.com/"
-"CelestiaProject/Celestia</a></p></html>"
-=======
 "<html><h1>Celestia 1.7</h1><p>Development snapshot, commit "
 "<b>%1</b>.</p><p>За %2 битови процесори<br>Използва %3 %4<br>Работи с Qt "
 "библиотека: %5<br>NAIF кърнърите са %7<br>Работна Qt версия: "
@@ -2784,7 +2739,6 @@
 "href=\"https://celestia.space/forum/\">https://celestia.space/forum/</a><br>GitHub"
 " проект: <a "
 "href=\"https://github.com/CelestiaProject/Celestia\">https://github.com/CelestiaProject/Celestia</a></p></html>"
->>>>>>> 0c6ef0d0
 
 #: ../src/celestia/qt/qtappwin.cpp:1039
 msgid "Unknown compiler"
@@ -5404,15 +5358,9 @@
 msgstr ""
 "ВНИМАНИЕ:\n"
 "\n"
-<<<<<<< HEAD
-"Този скрипт се нуждае от разрешение за четене и записване на файлове, както "
-"и изпълнение на външни програми. Това може да доведе до потенциални рискове "
-"за Вашата сигурност.\n"
-=======
 "Този скрипт се нуждае от разрешение за четене и записване на файлове,\n"
 "както и за изпълнение на външни програми.\n"
 "Това може да доведе до потенциален риск за сигурността.\n"
->>>>>>> 0c6ef0d0
 "Сигурни ли сте, че искате да продължите?"
 
 #: ../src/celscript/lua/luascript.cpp:87
